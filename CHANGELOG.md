<!-- The sections in this file are managed automatically by `cargo release` -->
<!-- See our [internal release process docs](docs/release-process.md) and for more general -->
<!-- guidance, see https://github.com/sunng87/cargo-release/blob/master/docs/faq.md#maintaining-changelog -->

<!-- next-header -->

## [[UnreleasedUniFFIVersion]] (backend crates: [[UnreleasedBackendVersion]]) - (_[[ReleaseDate]]_)

### ⚠️ Breaking Changes ⚠️

We've made a number of breaking changes to fix long standing paper-cuts with UniFFI in a
multi-crate environment and to simplify your and our implementations.

[See the detailed upgrade notes](https://mozilla.github.io/uniffi-rs/next/Upgrading.html)

While **no changes are required to foreign code**, we apologize for the inconvenience!

You are impacted if you use `UniffiCustomTypeConverter` to implement "Custom types",
or use UDL with types from more than one crate.

- `UniffiCustomTypeConverter` has been removed, you must now use the
  [`custom_type!` macro](https://mozilla.github.io/uniffi-rs/next/types/custom_types.html) instead.

- The [UDL syntax for external types](https://mozilla.github.io/uniffi-rs/next/udl/external_types.html) has changed.
  `typedef extern MyEnum;` has been replaced
  with `typedef enum MyEnum;`. `[Custom]` and `[External]` are the only supported  attributes for a `typedef`.

- "remote" types (where UDL can re-export a type defined in
  a non-UniFFI crate - eg, `log::Level`) must now use a
  [`[Remote]` attribute](https://mozilla.github.io/uniffi-rs/next/types/remote_ext_types.html).

- Various `use_udl_*`/`use_remote_type` etc macros have been removed.

[Detailed upgrade notes](https://mozilla.github.io/uniffi-rs/next/Upgrading.html)

- `uniffi::generate_component_scaffolding` has been removed. It's almost certainly unused as it is
  behind the wrong feature and undocumented. `uniffi::generate_scaffolding` does exacly the same thing and is
  correctly behind the `build` feature.

### What's new?

- Kotlin and Swift: Proc-macros exporting an `impl Trait for Struct` block now has a class inheritance
  hierarcy to reflect that.
  [#2297](https://github.com/mozilla/uniffi-rs/pull/2297), [#2363](https://github.com/mozilla/uniffi-rs/pull/2363)

- Removed the `log` dependency and logging statements about FFI calls.  These were not really useful
  to consumers and could have high overhead when lots of FFI calls are made. Instead, the
  `ffi-trace` feature can be used to get tracing-style printouts about the FFI.

- External errors work for Swift and Python. Kotlin does not work - see #2392.

<<<<<<< HEAD
- Added `disable_java_cleaner` option for kotlin to allow for Java 8 compatible code
=======
- Proc-macros now allow Enums to hold objects (#1372)

- Swift and Kotlin make it possible to opt-out of the runtime checksum integrity tests done as the library is initialized.
  Opting out will shoot yourself in the foot if you mixup your build pipeline in any way, but might speed the initialization.
  (Python apparently hasn't made these checks for some time, so no changes there!)
>>>>>>> 56a4e1da

### What's changed?

- Switching jinja template engine from askama to rinja.

### ⚠️ Breaking Changes for external bindings authors ⚠️

- Added the `FfiType::MutReference` variant.

- `Type::External` has been removed. Binding authors must now check the type is local themselves before
   deciding to treat it as a local or external type.

[All changes in [[UnreleasedUniFFIVersion]]](https://github.com/mozilla/uniffi-rs/compare/v0.28.3...HEAD).

## v0.28.3 (backend crates: v0.28.3) - (_2024-11-08_)

### What's fixed?

- Fixed bug in metadata extraction with large ELF files.

[All changes in v0.28.3](https://github.com/mozilla/uniffi-rs/compare/v0.28.2...v0.28.3).

## v0.28.2 (backend crates: v0.28.2) - (_2024-10-08_)

### What's new?

- Added the `uniffi-bindgen-swift` binary.  It works like `uniffi-bindgen` but with additional
  Swift-specific features. See
  https://mozilla.github.io/uniffi-rs/latest/swift/uniffi-bindgen-swift.html for details.

- Removed the [old and outdated diplomat comparison](https://github.com/mozilla/uniffi-rs/blob/69ecfbd7fdf587a4ab24d1234e2d6afb8a496581/docs/diplomat-and-macros.md) doc

- Proc-macros recognise when you are exporting an `impl Trait for Struct` block.
  Python supports this by generating an inheritance hierarcy to reflect that.
  [#2204](https://github.com/mozilla/uniffi-rs/pull/2204)

### What's fixed?

- `uniffi.toml` of crates without a `lib` type where ignored in 0.28.1
- Python: Fixed a bug when enum/error names were not proper camel case (HTMLError instead of HtmlError).
- Python: Fixed the class hierarcy generated for traits ((#2264)[https://github.com/mozilla/uniffi-rs/issues/2264])

[All changes in v0.28.2](https://github.com/mozilla/uniffi-rs/compare/v0.28.1...v0.28.2).

## v0.28.1 (backend crates: v0.28.1) - (_2024-08-09_)

### What's new?

- Lift errors will not cause an abort when `panic=abort` is set.
- Added the `cargo_metadata` feature, which is on by default.  In some cases, this can be disabled
  for better compatibility with projects that don't use cargo.
- A new bindgen command line option `--metadata-no-deps` is available to avoid processing
  cargo_metadata for all dependencies.
- In UDL it's now possible (and preferred) to remove the `[Rust=]` attribute and use a plain-old typedef.
  See [the manual page for this](https://mozilla.github.io/uniffi-rs/next/udl/ext_types.html#types-from-procmacros-in-this-crate).

### What's changed?
- Kotlin will use the more efficient Enum.entries property instead of Enum.values() when possible

[All changes in v0.28.1](https://github.com/mozilla/uniffi-rs/compare/v0.28.0...v0.28.1).

## v0.28.0 (backend crates: v0.28.0) - (_2024-06-11_)

### What's new?
- Objects error types can now be as `Result<>` error type without wrapping them in `Arc<>`.

- Swift errors now provide `localizedDescription` ([#2116](https://github.com/mozilla/uniffi-rs/pull/2116))

- Procmacros support tuple-errors (ie, enums used as errors can be tuple-enums.)

### What's fixed?
- Fixed a problem with procmacro defined errors when the error was not used as an `Err` result
  in the namespace ([#2108](https://github.com/mozilla/uniffi-rs/issues/2108))

- Custom Type names are now treated as type names by all bindings. This means if they will work if they happen to be
  keywords in the language. There's a very small risk of this being a breaking change if you used a type name which
  did not already start with a capital letter, but this changes makes all type naming consistent.
  ([#2073](https://github.com/mozilla/uniffi-rs/issues/2073))

- Macros `uniffi::method` and `uniffi::constructor` can now be used with
  `cfg_attr`. ([#2113](https://github.com/mozilla/uniffi-rs/pull/2113))

- Python: Fix custom types generating invalid code when there are forward references.
  ([#2067](https://github.com/mozilla/uniffi-rs/issues/2067))

### What's changed?
- The internal bindings generation has changed to make it friendlier for external language bindings.
  However, this a **breaking change** for these bindings.
  No consumers of any languages are impacted, only the maintainers of these language bindings.
  ([#2066](https://github.com/mozilla/uniffi-rs/issues/2066)), ([#2094](https://github.com/mozilla/uniffi-rs/pull/2094))

- The async runtime can be specified for constructors/methods, this will override the runtime specified at the impl block level.

[All changes in v0.28.0](https://github.com/mozilla/uniffi-rs/compare/v0.27.3...v0.28.0).

## v0.27.3 (backend crates: v0.27.3) - (_2024-06-03_)

- Removed dependencies on `unicode-linebreak` and `unicode-width`.  They were being pulled in a
  sub-dependencies for the `textwrap` crate, but weren't really useful.

[All changes in v0.27.3](https://github.com/mozilla/uniffi-rs/compare/v0.27.2...v0.27.3).

## v0.27.2 (backend crates: v0.27.2) - (_2024-05-15_)

### What's new?

- Added the `scaffolding-ffi-buffer-fns` feature.  When enabled, UniFFI will generate an alternate
  FFI layer that can simplify the foreign bindings code.  It's currently being tested out for the
  gecko-js external binding, but other external bindings may also find it useful.

### What's changed?

- Removed the dependency on the `oneshot' crate (https://github.com/mozilla/uniffi-rs/issues/1736)

[All changes in v0.27.2](https://github.com/mozilla/uniffi-rs/compare/v0.27.1...v0.27.2).

## v0.27.1 (backend crates: v0.27.1) - (_2024-04-03_)

[All changes in v0.27.1](https://github.com/mozilla/uniffi-rs/compare/v0.27.0...v0.27.1).

### What's fixed?

- Fixed a regression in 0.27.0 which broke throwing constructors (#2061).

- Fixed a RustBuffer memory leak (#2056)

## v0.27.0 (backend crates: v0.27.0) - (_2024-03-26_)

### What's new?

- Constructors can be async. Alternate constructors work in Python, Kotlin and Swift;
  only Swift supports primary constructors.

- Enums created with proc macros can now produce literals for variants in Kotlin and Swift. See
[the section on enum proc-macros](https://mozilla.github.io/uniffi-rs/proc_macro/index.html#the-uniffienum-derive) for more information.

- Objects can be errors - anywhere you can specify an enum error object you can specify
  an `Arc<Object>` - see [the manual](https://mozilla.github.io/uniffi-rs/udl/errors.html).

- Functions, methods and constructors exported by procmacros can be renamed for the forgeign bindings. See the procmaco manual section.

- Trait interfaces can now have async functions, both Rust and foreign-implemented.  See the futures manual section for details.

- Procmacros support tuple-enums.

- `RustBuffer` was changed to use `u64` fields.
  This eliminates panics when the capacity of the vec exceeds `i32::MAX`.
  This can happen with the current Vec implementation when String/Vec sizes approach `i32::MAX` but don't exceed it.

- Proc-macro function/method arguments can now have defaults

- Proc-macro record defaults now support empty vecs and Some values.

- Swift: Records and Enums without object references can now be made `Sendable` Swift,
  by opting in to new Configuration `experimental_sendable_value_types` in `uniffi.toml`.

### What's fixed?
 
- Fixed a memory leak in callback interface handling.

### ⚠️ Breaking Changes ⚠️

- Python: Force named parameters for struct constructors ([#1840](https://github.com/mozilla/uniffi-rs/pull/1840))
- Ruby: Force named parameters for struct constructors ([#1840](https://github.com/mozilla/uniffi-rs/pull/1840))

### ⚠️ Breaking Changes for external bindings authors ⚠️

- The callback interface code was reworked to use vtables rather than a single callback method.
  See https://github.com/mozilla/uniffi-rs/pull/1818 for details and how the other bindings were updated.
- Added the `FfiType::Handle` variant.  This is a general-purpose opaque handle type used for
  passing objects cross the FFI.  This type is always 64 bits and replaces the various older handle
  types including:
  - Rust futures (replacing `FfiType::RustFutureHandle` which was removed)
  - Rust future continuation data (Replacing `FfiType::RustFutureContinuationData` which was moved).
- `RustBuffer.len` and `RustBuffer.capacity` are now `u64` rather than `i32`.

[All changes in v0.27.0](https://github.com/mozilla/uniffi-rs/compare/v0.26.1...v0.27.0).

## v0.26.1 (backend crates: v0.26.1) - (_2024-01-24_)

### What's fixed?

- The weedle2 version is now `5.0.0` rather than `4.0.1`.  `4.0.1` was yanked because it contained a breaking change.
- Fixed a memory leak in callback interface handling.

[All changes in v0.26.1](https://github.com/mozilla/uniffi-rs/compare/v0.26.0...v0.26.1).

## v0.26.0 (backend crates: v0.26.0) - (_2024-01-23_)

### What's changed?

- The `rust_future_continuation_callback_set` FFI function was removed.  `rust_future_poll` now
  inputs the callback pointer.  External bindings authors will need to update their code.

### What's new?

- Rust traits `Display`, `Hash` and `Eq` exposed to Kotlin and Swift [#1817](https://github.com/mozilla/uniffi-rs/pull/1817)
- Foreign types can now implement trait interfaces [#1791](https://github.com/mozilla/uniffi-rs/pull/1791) and
 [the documentation](https://mozilla.github.io/uniffi-rs/udl/interfaces.html#foreign-implementations)
  - UDL: use the `[WithForeign]` attribute
  - proc-macros: use the `#[uniffi::export(with_foreign)]` attribute
- Generated Python code is able to specify a package name for the module [#1784](https://github.com/mozilla/uniffi-rs/pull/1784)
- UDL can describe async function [#1834](https://github.com/mozilla/uniffi-rs/pull/1834)
- UDL files can reference types defined in procmacros in this crate - see
  [the external types docs](https://mozilla.github.io/uniffi-rs/udl/ext_types.html)
  and also external trait interfaces [#1831](https://github.com/mozilla/uniffi-rs/issues/1831)
- Add support for docstrings via procmacros [#1862](https://github.com/mozilla/uniffi-rs/pull/1862)
  and [in UDL](https://mozilla.github.io/uniffi-rs/udl/docstrings.html)
- Objects can now be returned from functions/constructors/methods without wrapping them in an `Arc<>`.

[All changes in v0.26.0](https://github.com/mozilla/uniffi-rs/compare/v0.25.3...v0.26.0).

## v0.25.3 (backend crates: v0.25.3) - (_2023-12-07_)

[All changes in v0.25.3](https://github.com/mozilla/uniffi-rs/compare/v0.25.2...v0.25.3).

- Switched to a patched version of `oneshot` so that consumers who use `cargo vendor` don't vendor
  `loom` and it's sub-dependencies like `windows`

## v0.25.2 (backend crates: v0.25.2) - (_2023-11-20_)

### What's fixed?

- Fixed regression in the name of error enums in Kotlin [#1842](https://github.com/mozilla/uniffi-rs/pull/1842)
- Fix regression when error types are in dicts etc [#1847](https://github.com/mozilla/uniffi-rs/pull/1847)

[All changes in v0.25.2](https://github.com/mozilla/uniffi-rs/compare/v0.25.1...v0.25.2).

## v0.25.1 (backend crates: v0.25.1) - (_2023-11-09_)

[All changes in v0.25.1](https://github.com/mozilla/uniffi-rs/compare/v0.25.0...v0.25.1).

### What's fixed?

- Fixed several bugs with async functions were defined in multiple crates that get built together.

## v0.25.0 (backend crates: v0.25.0) - (_2023-10-18_)

[All changes in v0.25.0](https://github.com/mozilla/uniffi-rs/compare/v0.24.3...v0.25.0).

### What's new
- Proc-macros can now expose standard Rust traits (eg, `Display`, `Eq`, etc)
- Fixed issues when trying to combine UDL and procmacros in the same crate when the "namespace" is
  different from the crate name. This meant that the "ffi namespace" has changed to consistently be
  the crate name, rather than either the crate name or the namespace name depending on whether the
  item was declared via a procmacro or UDL. This should be invisible in most cases, but custom
  build environments might require some changes. Specifically:
  * `uniffi::generate_scaffolding(udl_path)` now uses the udl_path to locate the corresponding `Cargo.toml`, which
    is parsed to determine the crate name (ie, the name under the `[lib]` entry). If your environment is such that
    Cargo.toml can't be located or parsed, you should instead use `uniffi::generate_scaffolding_for_crate(udl_path, crate_name)`.
  * Similarly, when executing `uniffi_bindgen` from the command-line to generate bindings and when not using "library mode",
    `Cargo.toml` will be located and parsed to determine the crate name. Specifying `--crate-name` on the command-line can
    be used to avoid this and use the specified value.

- Crates can now use proc-macros without UDL files to export their interface.  See the "Procedural Macros: Attributes and Derives" manual section for details.
- [Custom Types](https://mozilla.github.io/uniffi-rs/proc_macro/index.html#the-unifficustomtype-derive) are now supported for proc-macros, including a very
  low-friction way of exposing types implementing the new-type idiom.
- Proc-macros: Added support for ByRef arguments
- Proc-macros: Implemented custom type conversion error handling (https://mozilla.github.io/uniffi-rs/udl/custom_types.html#error-handling-during-conversion)
- Error types must now implement `Error + Send + Sync + 'static`.
- Proc-macros: The `handle_unknown_callback_error` attribute is no longer needed for callback
  interface errors

### What's Fixed

- Updated the async functionality to correctly handle cancellation (#1669)
- Kotlin: Fixed low-level issue with exported async APIs
- Kotlin: Fixed empty records being exported as empty data classes in Kotlin. A class with a proper `equals` function should be used instead.

### What's changed?

- Implementing `From<uniffi::UnexpectedUniFFICallbackError` is now optional for callback interface error types.
  If the error type implements that, things will continue to work as before.
  If not, then any unexpected callback error will result in a Rust panic.

## v0.24.3 (backend crates: v0.24.3) - (_2023-08-01_)

[All changes in v0.24.3](https://github.com/mozilla/uniffi-rs/compare/v0.24.2...v0.24.3).

### What's changed?

- `uniffi_macros`: Force-include the Cargo.toml to read ([#1683](https://github.com/mozilla/uniffi-rs/pull/1683))

## v0.24.2 (backend crates: v0.24.2) - (_2023-07-25_)

[All changes in v0.24.2](https://github.com/mozilla/uniffi-rs/compare/v0.24.1...v0.24.2).

### What's changed?

- Inline the metadata module in `uniffi_meta` to avoid a dependency of `uniffi_core` to avoid hitting an upstream bug during link time ([#1666](https://github.com/mozilla/uniffi-rs/pull/1666))

## v0.24.1 (backend crates: v0.24.1) - (_2023-06-23_)

[All changes in v0.24.1](https://github.com/mozilla/uniffi-rs/compare/v0.24.0...v0.24.1).

### What's changed

- Python: remove unused import (and unbreak Python 3.6 compatibility) ([#1618](https://github.com/mozilla/uniffi-rs/pull/1618))
- Python: Delay contract checks until after all functions are defined to avoid wrong ABI use ([#1619](https://github.com/mozilla/uniffi-rs/pull/1619))
- Kotlin: Fix error handling in async functions ([#1614](https://github.com/mozilla/uniffi-rs/pull/1614))

## v0.24.0 (backend crates: v0.24.0) - (_2023-06-21_)

[All changes in v0.24.0](https://github.com/mozilla/uniffi-rs/compare/v0.23.0...v0.24.0).

### ⚠️ Breaking Changes ⚠️
- ABI: Implemented a new callback-interface ABI that significantly improves performance on Python and Kotlin.
  - UniFFI users will automatically get the benefits of this without any code changes.
  - External bindings authors will need to update their bindings code. Please see [Guidance for external bindings](#guidance-for-external-bindings) below for details.
- ABI: Changed API checksum handling.  This affects external bindings authors who will need to update their code to work with the new system.  See [PR #1469](https://github.com/mozilla/uniffi-rs/pull/1469) for details.
- Removed the long deprecated `ThreadSafe` attribute.
- `External` types now require a valid crate name.  Before the docs said it must be a crate name,
  but any string could be used as long as it was consistent with the external type map in
  `uniffi.toml`.
- `External` types must be available in the Rust crate root.
- External bindings: The `ExternalBindingsConfig` trait was replaced with `BindingsConfig`. External bindings implementations will need to make minor changes to implement the new trait instead.
- Removed support for the `--config` flag when running the `scaffolding` command.  This flag has never an effect, because there was no scaffolding configuration options.
- Python bindings are now more strict with their types. You can no longer pass strings to methods taking integers or floats, or floats to methods taking integers.

### What's changed

- Added "library mode" bindings generation using `generate --library [path-to-cdylib]`.  This mode simplifies bindings generation, especially when you have dependencies between multiple UniFFIed crates.  See the tutorial for a description.
- The `include_scaffolding!()` macro must now either be called from your crate root or you must have `use the_mod_that_calls_include_scaffolding::*` in your crate root.  This was always the expectation, but wasn't required before.  This will now start failing with errors that say `crate::UniFfiTag` does not exist.
- proc-macros now work with many more types including type aliases, type paths, etc.
- The `uniffi_types` module is no longer needed when using proc-macros.
- Traits can be exposed as a UniFFI `interface` by using a `[Trait]` attribute in the UDL.
  See [the documentation](https://mozilla.github.io/uniffi-rs/udl/interfaces.html#exposing-traits-as-interfaces).
- The `bytes` primitive type was added, it represents an array of bytes. It maps to `ByteArray` in Kotlin, `bytes` in Python, `String` with `Encoding::BINARY` in Ruby and `Data` in Swift. ([#1543](https://github.com/mozilla/uniffi-rs/pull/1543))
- Shortened `str()` representations of errors in Python to align with other exceptions in Python. Use `repr()` or the `{!r}` format to get the old representation back ([#1556](https://github.com/mozilla/uniffi-rs/pull/1556))
- Methods implemented by standard Rust traits, such as `Debug`, `Display`, `Eq` and `Hash` can now be exposed over the FFI and bindings may implement special methods for them.
  See [the documentation](https://mozilla.github.io/uniffi-rs/udl/interfaces.html#exposing-methods-from-standard-rust-traits).
- Added support for async/futures ([#1409](https://github.com/mozilla/uniffi-rs/pull/1409), [#1515](https://github.com/mozilla/uniffi-rs/pull/1515))
- Added constructor support to proc-macro frontend ([#1518](https://github.com/mozilla/uniffi-rs/pull/1518))
- Added support for field defaults to proc-macro frontend ([#1560](https://github.com/mozilla/uniffi-rs/pull/1560))
- Implemented proc-macro callback interface support ([#1573](https://github.com/mozilla/uniffi-rs/pull/1573))
- Python bindings now generate type stubs for all functions and types ([#1506](https://github.com/mozilla/uniffi-rs/pull/1506))
- Enforced checks for integer overflows in Python bindings ([#1546](https://github.com/mozilla/uniffi-rs/pull/1546))
- No more implicit conversion to integers/floats in Python ([#1554](https://github.com/mozilla/uniffi-rs/pull/1554))
- Enforced checks for integer overflows in Ruby bindings ([#1572](https://github.com/mozilla/uniffi-rs/pull/1572))
- Only UTF-8 valid strings are passed from Ruby to Rust ([#1595](https://github.com/mozilla/uniffi-rs/pull/1595))
- No more implicit conversion to integers/floats in Ruby ([#1596](https://github.com/mozilla/uniffi-rs/pull/1596))
- Updated Rust dependencies ([#1495](https://github.com/mozilla/uniffi-rs/pull/1495), [#1583](https://github.com/mozilla/uniffi-rs/pull/1583), [#1569](https://github.com/mozilla/uniffi-rs/pull/1569))
- Added type checking to strings/bytes for Python/Ruby ([#1597](https://github.com/mozilla/uniffi-rs/pull/1597#))
- Implemented proc-macro external type support.  This allows proc-macros to use types defined in UDL files from other crates, [#1600](https://github.com/mozilla/uniffi-rs/pull/1600)

### Guidance for external bindings

There are many breaking changes for external bindings - we hope there will be fewer in
later releases, but we are laying the groundwork for some nice improvements.
Significant patches to UniFFI's builtin bindings which you will need to port include:

* <https://github.com/mozilla/uniffi-rs/commit/b9821439876c4fda05910313dec20906563b9909>
* <https://github.com/mozilla/uniffi-rs/commit/748f671bb1e88267522119ef6b9d98a8bcca1cc0>
* <https://github.com/mozilla/uniffi-rs/commit/07dcf3fe218d61e72073da72ba60ccbcd990bfb8>
* <https://github.com/mozilla/uniffi-rs/commit/45d572def4fd84120e9a8cdfcc75ff1eead00e81>
* <https://github.com/mozilla/uniffi-rs/commit/5e3dea51f17ae59a695a40e23479d57262968bb6>
* <https://github.com/mozilla/uniffi-rs/commit/2eb39753e060a28ee43eae90b996ff55f9b5e0bd>
* <https://github.com/mozilla/uniffi-rs/commit/323a4976992aff207db7946fc1f1cea614838f46>
* <https://github.com/mozilla/uniffi-rs/pull/1497>

## v0.23.0 (backend crates: v0.23.0) - (_2023-01-27_)

### Migrating to UniFFI 0.23+

- Update your `Cargo.toml` file to only depend on the `uniffi` crate.  Follow the directions from the [Prerequisites section of the manual](https://mozilla.github.io/uniffi-rs/tutorial/Prerequisites.html)
- Create a `uniffi-bindgen` binary for your project.  Follow the directions from the [Foreign language bindings section of the manual](https://mozilla.github.io/uniffi-rs/tutorial/foreign_language_bindings.html).
- Uninstall the system-wide `uniffi_bindgen`: `cargo uninstall uniffi_bindgen`.  (Not strictly necessary, but you won't be using it anymore).

[All changes in v0.23.0](https://github.com/mozilla/uniffi-rs/compare/v0.22.0...v0.23.0).

### ⚠️ Breaking Changes ⚠️

- `uniffi_bindgen` no longer provides a standalone binary.  Having a standalone binary resulted in version mismatches when the `uniffi` version specified in `Cargo.toml` didn't match the `uniffi_bindgen` version installed on the system.  Read [The foreign language bindings](https://mozilla.github.io/uniffi-rs/tutorial/foreign_language_bindings.html) section of the manual for how to set up a `uniffi-bindgen` binary that's local to your workspace.
- `uniffi_bindgen`: Removed the `run_main` function.  It's moved to `uniffi::uniffi_bindgen_main` and now unconditionally succeeds rather than return a `Result<()>`.

### What's changed

- The UniFFI crate organization has been significantly reworked:
  - Projects that use UniFFI for binding/scaffolding generation now only need to depend on the `uniffi` crate and no longer need to depend on `uniffi_bindgen`, `uniffi_build`, etc.
  - The version numbers for each crate will no longer by kept in sync after this release.  In particular `uniffi` will have breaking changes less often than `uniffi_bindgen` and other crates.  This means that UniFFI consumers that specify their versions like `uniffi = "0.23"` will not need to bump their `uniffi` version as often as before.
- Callback interface method calls are no longer logged (#1439)

## v0.22.0 - (_2022-12-16_)

[All changes in v0.22.0](https://github.com/mozilla/uniffi-rs/compare/v0.21.1...v0.22.0).

### ⚠️ Breaking Changes ⚠️

- `uniffi_bindgen`: Renamed `FFIArgument`, `FFIFunction` and `FFIType` to
  `FfiArgument`, `FfiFunction` and `FfiType`

### What's changed

- Added support for Swift external types
- Fix whitespace issues in scaffolding code breaking some versions of `rustfmt`
- Fix ruby time support
- proc-macro
  - Document (experimental) proc-macro support
  - Support fallible functions
  - Add Enum derive macro
  - Add Error derive macro

## v0.21.1 - (_2022-12-16_)

[All changes in v0.21.1](https://github.com/mozilla/uniffi-rs/compare/v0.21.0...v0.21.1).

### What's changed

- Replace checksum mechanism for function naming to give consistent results, independent of the target's endianness and bit width.
  This should have no visible effect on the outside.

## v0.21.0 - (_2022-10-14_)

[All changes in v0.21.0](https://github.com/mozilla/uniffi-rs/compare/v0.20.0...v0.21.0).

###  ⚠️ Breaking Changes ⚠️

- `uniffi_bindgen`: Renamed the `throws()` method of `Function`, `Method`, and
  `Constructor` to `throws_str()`.  Added a new `throws()` method that returns
  a boolean.

### What's changed

- Added support for exceptions in callback interface methods.
- Improved error stringifying on Kotlin and Ruby (the `message` and `to_s` methods respectively).

## v0.20.0 - (_2022-09-13_)

[All changes in v0.20.0](https://github.com/mozilla/uniffi-rs/compare/v0.19.6...v0.20.0).

###  ⚠️ Breaking Changes ⚠️

- Renamed the `uniffi_bindgen` `cydlib` argument to `lib_file`, since it can also accept static libraries

### What's changed

- The `guess_crate_root` function is now public

### What's changed
- The UDL can contain identifiers which are also keywords in Swift, except in namespace functions.

## v0.19.6 - (_2022-08-31_)

[All changes in v0.19.6](https://github.com/mozilla/uniffi-rs/compare/v0.19.5...v0.19.6).

- Fix callback interface init signature in Rust scaffolding
- Drop unused dependencies
- Update to MSRV 1.61.0

## v0.19.5 - (_2022-08-29_)

[All changes in v0.19.5](https://github.com/mozilla/uniffi-rs/compare/v0.19.4...v0.19.5).

- Fixed a small bug in the 0.19.4 release, where the extraneous `r#` was present in the HashMap generated scaffolding.

## v0.19.4 - (_2022-08-29_)

[All changes in v0.19.4](https://github.com/mozilla/uniffi-rs/compare/v0.19.3...v0.19.4).

- Implement Timestamp and Duration types in Ruby backend.
- Fixed in a bug where callback interfaces with arguments that include underscores do not get converted to camelCase on Swift.

## v0.19.3 - (_2022-07-08_)

[All changes in v0.19.3](https://github.com/mozilla/uniffi-rs/compare/v0.19.2...v0.19.3).

## v0.19.2 - (_2022-06-28_)

[All changes in v0.19.2](https://github.com/mozilla/uniffi-rs/compare/v0.19.1...v0.19.2).

- Fixed sccache issue with the `askama.toml` config file.

## v0.19.1 - (_2022-06-16_)

[All changes in v0.19.1](https://github.com/mozilla/uniffi-rs/compare/v0.19.0...v0.19.1).

### What's Changed

- Fixed the dependency from `uniffi_build` -> `uniffi_bindgen`

## v0.19.0 - (_2022-06-16_)

[All changes in v0.19.0](https://github.com/mozilla/uniffi-rs/compare/v0.18.0...v0.19.0).

###  ⚠️ Breaking Changes ⚠️
- breaking for external binding generators, the `FFIType::RustArcPtr` now includes an inner `String`. The string represents the name of the object the `RustArcPtr` was derived from.
- Kotlin exception names are now formatted as strict UpperCamelCase.  Most names shouldn't change, but names that use one word with all caps will be affected (for example `URL` -> `Url`, `JSONException` -> `JsonException`)

### What's changed
- The UDL can contain identifiers which are also keywords in Rust, Python or Kotlin.

## v0.18.0 - (_2022-05-05_)

[All changes in v0.18.0](https://github.com/mozilla/uniffi-rs/compare/v0.17.0...v0.18.0).

### ⚠️ Breaking Changes ⚠️

- When custom types are used in function/method signatures UniFFI will now use
  the UDL name for that type and create a typealias to the concrete type.  In the
  [URL example](https://mozilla.github.io/uniffi-rs/udl/custom_types.html#custom-types-in-the-bindings-code),
  this means the type will be now appear on Kotlin as `Url` rather than `URL`.
  Any existing code should continue to work because of the typealias, but this
  might affect your generated documentation and/or code completion.
- For Python libraries the native library is now loaded from an absolute path. The shared library (`*.dll` on Windows, `*.dylib` on macOS and `.so` on other platforms) must be placed next to the Python wrapper code.

### What's changed

- Allow record types with arbitrary key types
  - Record types can now contain any hashable type as its key. This is implemented for Kotlin, Python and Swift
- Python
  - Added support for default values in dictionaries
  - Generated Python code is now annotated to avoid mypy type checking
- Kotlin
  - Added external type support
- Swift
  - Fix test helper code to work with Swift 5.6

## v0.17.0 - (_2022-02-03_)

[All changes in v0.17.0](https://github.com/mozilla/uniffi-rs/compare/v0.16.0...v0.17.0).

### ⚠️ Breaking Changes ⚠️

- Wrapped types have been renamed custom types.
   - The UDL attribute is now `[Custom]` instead of `[Wrapped]`
   - The trait name has been renamed to `UniffiCustomTypeConverter` from `UniffiCustomTypeWrapper`
   - The method names of that trait have been renamed to `into_custom()` / `from_custom()` instead of `wrap()` and `unwrap()`
   - The associated type has been renamed to `Builtin` instead of `Wrapped`

### What's Changed

- Custom types (formerly wrapped) now can be configured on the bindings side as
  well as the scaffolding side.  See the "Custom Types" section of the manual
  for details.
- Kotlin now prefixes more local UniFFI variables with the `_` char to avoid
  conflicts with user-defined names.
- Updated Kotlin to use the `FfiConverter` pattern (#1144)
- Documentation updates: Added a doc comparing UniFFI to Diplomat.  Added a
  README note describing the foreign languages we currently support.
- Fixed `RustCallStatus.__str__` implementation on Python
- Fixed the version numbers in the CHANGELOG compare links.

## v0.16.0 - (_2021-12-15_)

[All changes in v0.16.0](https://github.com/mozilla/uniffi-rs/compare/v0.15.2...v0.16.0)

### ⚠️ Breaking Changes ⚠️

- Error handling when converting custom types has been updated. If your `wrap()`
  function returns an `Err`, in some cases it now [may not panic but instead
  return the error declared by the function](https://mozilla.github.io/uniffi-rs/udl/ext_types_wrapped.html#error-handling-during-conversion).

### What's Changed

- Python: Added Callback Interface support
- Swift bindings can now omit argument labels in generated functions using `omit_argument_labels = true` in the configuration.

## v0.15.2 - (_2021-11-25_)

### What's Changed
- Kotlin now generates valid code for optional timestamps/durations.

[All changes in v0.15.2](https://github.com/mozilla/uniffi-rs/compare/v0.15.1...v0.15.2).

## v0.15.1 (_2021-11-23_)

(Note that v0.15.0 was accidentally published, then yanked. v0.15.1 should be used instead)

### ⚠️ Breaking Changes ⚠️
- Previously, an interface which didn't declare a constructor got a default one anyway, making it
  impossible to decline to provide one. This is no longer true, so if your interface wants a
  constructor, you must add one explicitly.

### What's Changed
- Kotlin and Swift, like Python, now support [simple "wrapped" types](https://mozilla.github.io/uniffi-rs/udl/ext_types_wrapped.html).

- The Python backend has been refactored to more closely match the other backends, but this
  should be invisible to consumers.

- The Swift and Kotlin backends have had minor tweaks.

- The kotlin backend now explicitly checks for a null pointer in cases where it
  should be impossible to help us diagnose issues seen in the wild. See #1108.

[All changes in v0.15.1](https://github.com/mozilla/uniffi-rs/compare/v0.14.1...v0.15.1).

## v0.14.1 (_2021-10-27_)

### ⚠️ Breaking Changes ⚠️
- The `build_foreign_language_testcases!` macro now takes an array of UDL files as the
  first argument.

### What's Changed

- Swift: Added Callback Interface support
- Swift: Refactored codegen to better match Kotlin / Unit of Code
- Kotlin: Added some defensive programming around `RustBufferBuilder.discard()`

[All changes in v0.14.1](https://github.com/mozilla/uniffi-rs/compare/v0.14.0...v0.14.1).

## v0.14.0 (_2021-08-17_)

[All changes in v0.14.0](https://github.com/mozilla/uniffi-rs/compare/v0.13.1...v0.14.0).

### ⚠️ Breaking Changes ⚠️
- The Rust implementations of all `dictionary`, `enum` or `error` types defined in UDL must be
  public. If you see errors like:
    `private type <type-name> in public interface`
  or similar, please declare the types as `pub` in your Rust code.

- Errors declared using the `[Error] enum` syntax will now expose the error string from
  Rust to the foreign language bindings. This reverts an unintended change in behaviour
  from the v0.13 release which made the error message inaccessible.

### What's Changed

- You can now use external types of various flavours - see
  [the fine manual](https://mozilla.github.io/uniffi-rs/udl/ext_types.html)

- An environment variable `UNIFFI_TESTS_DISABLE_EXTENSIONS` can disable foreign language bindings
  when running tests. See [the contributing guide](./contributing.md) for more.

## v0.13.1 (_2021-08-09_)

[All changes in v0.13.1](https://github.com/mozilla/uniffi-rs/compare/v0.13.0...v0.13.1).

### What's Changed

- Fixed an accidental regression in v0.13.0 where errors were no longer being coerced
  to the correct type via `Into`. If the UDL declares a `[Throws=ExampleError]` function
  or method, the underlying implementation can now return anything that is `Into<ExampleError>`,
  matching the implicit `Into` behavior of Rust's `?` operator.
- Fixed an accidental regression in v0.13.0 where the generated Rust scaffolding assumed
  that the `HashMap` type would be in scope. It now uses fully-qualified type names in order
  to be more robust.

## v0.13.0 (_2021-08-09_)

[All changes in v0.13.0](https://github.com/mozilla/uniffi-rs/compare/v0.12.0...v0.13.0).

### ⚠️ Breaking Changes ⚠️
- UniFFI no longer has ffi-support as a dependency.  This means it handles
  panic logging on its own.  If you previously enabled the `log_panics` feature
  for `ffi-support`, now you should enable it for `uniffi`.
- The Swift bindings now explicitly generate two separate Swift modules, one for
  the high-level Swift code and one for the low-level C FFI. This change is intended
  to simplify distribution of the bindings via Swift packages, but brings with it
  some changes to the generated file layout.
  - For an interface namespace "example", we now generate:
    - A bridged C module named "exampleFFI" containing the low-level C FFI,
      consisting of an `exampleFFI.h` file and matching `exampleFFI.modulemap`
      file. The name can be customized using the `ffi_module_name` config option.
    - A Swift module named "example" containing the high-level Swift bindings,
      which imports and uses the low-level C FFI. The name can be customized using
      the `module_name` config option.
- Python timestamps will now be in UTC and timezone-aware rather than naive.
- Kotlin exceptions names will now replace a trailing "Error" with "Exception"
  rather than appending the string (FooException instead of FooErrorException)
- JNA 5.7 or greater is required for Kotlin consumers

### What's Changed

- Both python and ruby backends now handle U16 correctly.
- Error variants can now contain named fields, similar to Enum variants
- Replaced the `ViaFfi` trait with the `FfiConverter` trait.  `FfiConverter` is
  a more flexible version of `ViaFfi` because it can convert any Rust
  type to/from an Ffi type, rather than only Self.  This allows for using
  UniFFI with a type defined in an external crate.

## v0.12.0 (_2021-06-14_)

[All changes in v0.12.0](https://github.com/mozilla/uniffi-rs/compare/v0.11.0...v0.12.0).

### What's New

- It is now possible to use Object instances as fields in Records or Enums, to pass them as arguments,
  and to return them from function and method calls. They should for the most part behave just like
  a host language object, and their lifecycle is managed transparently using Rust's `Arc<T>` type.
    - Reference cycles that include Rust objects will not be garbage collected; if you cannot avoid
      creating reference cycles you may need to use Rust's `Weak<T>` type to help break them.
    - In the **Kotlin** bindings, Object instances must be manually freed by calling their `destroy()`
      method or by using their `.use` block helper method. Records or Enums that *contain* an Object
      instance now also have a `destroy()` method and must be similarly disposed of after use.

### What's Changed

- Kotlin objects now implement `AutoCloseable` by default; closing an object instance is equivalent
  to calling its `destroy()` method.

## v0.11.0 (_2021-06-03_)

[All changes in v0.11.0](https://github.com/mozilla/uniffi-rs/compare/v0.10.0...v0.11.0).

### ⚠️ Breaking Changes ⚠️

- All interface implementations must now be `Sync + Send`, and Rust will give a compile-time error
  if they are not. This makes the `[Threadsafe]` annotation redundant, so it is now deprecated and
  will be removed in a future release. More details on the motivation for this change can be found
  in [ADR-0004](https://github.com/mozilla/uniffi-rs/blob/main/docs/adr/0004-only-threadsafe-interfaces.md).

### What's Changed

- Swift structs and Kotlin data classes generated from `dictionary` are now mutable by default:
  - **Swift** now uses `var` instead of `let`
  - **Kotlin** now uses `var` instead of `val`
- Kotlin objects can now safely have their `destroy()` method or `.use` block execute concurrently
  with other method calls. It's recommended that you *not* do this, but if you accidentally do so,
  it will now work correctly rather than triggering a panic in the underlying Rust code.

## v0.10.0 (_2021-05-26_)

[All changes in v0.10.0](https://github.com/mozilla/uniffi-rs/compare/v0.9.0...v0.10.0).

### ⚠️ Breaking Changes ⚠️

- Two new built-in datatypes have been added: the `timestamp` type for representing moments in
  time, and the `duration` type for representing a difference between two timestamps. These
  mirror the `std::time::{SystemTime, Duration}` types from Rust. Thanks to @npars for
  contributing this feature!
    - This is a breaking change as it may conflict with user-declared `timestamp` or
      `duration` types in existing `.udl` files.

### What's New

- A new **Ruby** codegen backend has been added. You can now call `uniffi-bindgen -l ruby` to
  generate a Ruby module that wraps a UniFFI Rust component. Thanks to @saks for contributing
  this backend!
    - When running `cargo test` locally, you will need a recent version of Ruby and
      the `ffi` gem in order to successfully execute the Ruby backend tests.
- Threadsafe Object methods can now use `self: Arc<Self>` as the method receiver in the underlying
  Rust code, in addition to the default `self: &Self`. To do so, annotate the method with
  `[Self=ByArc]` in the `.udl` file and update the corresponding Rust method signature to match.
  This will not change the generated foreign-language bindings in any way but may be useful for
  more explicit management of Object references in the Rust code.

### What's Changed

- **Kotlin:** Fixed buggy codegen for optional primitive types like `i32?`; on earlier versions
  this would generate invalid Kotlin code which would fail to compile.

## v0.9.0 (_2021-05-21_)

[All changes in v0.9.0](https://github.com/mozilla/uniffi-rs/compare/v0.8.0...v0.9.0).

### ⚠️ Breaking Changes ⚠️

- Support for non-`[Threadsafe]` interfaces has been deprecated. A future release will require that
  all interface implementations be `Sync + Send`, making the `[Threadsafe]` annotation redundant.

### What's Changed

- Errors when parsing a `.udl` file are now marginally more useful (they're still not great, but they're better).
- Generated code should now be deterministic between runs with the same input file and version of UniFFI.
  Previously, the generated code could depend on the iteration order of an internal hash table.
- **Swift:** Generated Swift Enums now conform to `Hashable` by default.
- **Swift:** There are now additional docs on how to consume the generated Swift bindings via XCode.

## Previous releases.

We did not maintain a changelog for previous releases.<|MERGE_RESOLUTION|>--- conflicted
+++ resolved
@@ -49,15 +49,13 @@
 
 - External errors work for Swift and Python. Kotlin does not work - see #2392.
 
-<<<<<<< HEAD
 - Added `disable_java_cleaner` option for kotlin to allow for Java 8 compatible code
-=======
+
 - Proc-macros now allow Enums to hold objects (#1372)
 
 - Swift and Kotlin make it possible to opt-out of the runtime checksum integrity tests done as the library is initialized.
   Opting out will shoot yourself in the foot if you mixup your build pipeline in any way, but might speed the initialization.
   (Python apparently hasn't made these checks for some time, so no changes there!)
->>>>>>> 56a4e1da
 
 ### What's changed?
 
