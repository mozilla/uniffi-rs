[workspace]
members = [
  "uniffi_bindgen",
  "uniffi_build",
  "uniffi_core",
  "uniffi_macros",
  "uniffi_meta",
  "uniffi_testing",
  "uniffi",
  "weedle2",

  "examples/app/uniffi-bindgen-cli",
  "examples/arithmetic",
  "examples/callbacks",
  "examples/custom-types",
  "examples/geometry",
  "examples/rondpoint",
  "examples/sprites",
  "examples/todolist",
  "examples/traits",

  "fixtures/benchmarks",
  "fixtures/coverall",
  "fixtures/coverall-upstream-compatibility",
  "fixtures/callbacks",

  "fixtures/ext-types/guid",
  "fixtures/ext-types/uniffi-one",
  "fixtures/ext-types/lib",

  # we should roll the above and below up somehow that makes sense...
  "fixtures/external-types/crate-one",
  "fixtures/external-types/crate-two",
  "fixtures/external-types/lib",

  "fixtures/docstring",
<<<<<<< HEAD
  "fixtures/foreign-executor",
=======
>>>>>>> a4318f3b
  "fixtures/keywords/kotlin",
  "fixtures/keywords/rust",
  "fixtures/keywords/swift",
  "fixtures/metadata",
  "fixtures/proc-macro",
  "fixtures/reexport-scaffolding-macro",
  "fixtures/regressions/enum-without-i32-helpers",
  "fixtures/regressions/fully-qualified-types",
  "fixtures/regressions/kotlin-experimental-unsigned-types",
  "fixtures/regressions/cdylib-crate-type-dependency/ffi-crate",
  "fixtures/regressions/cdylib-crate-type-dependency/cdylib-dependency",
  "fixtures/regressions/logging-callback-interface",
  "fixtures/regressions/missing-newline",
  "fixtures/regressions/swift-callbacks-omit-labels",
  "fixtures/regressions/swift-dictionary-nesting",
  "fixtures/regressions/unary-result-alias",
  "fixtures/trait-methods",
  "fixtures/uitests",
  "fixtures/uniffi-fixture-time",
  "fixtures/version-mismatch",
  "fixtures/simple-fns",
  "fixtures/simple-iface",
  "fixtures/swift-omit-labels",
  "fixtures/futures",
  "fixtures/swift-bridging-header-compile",
  "fixtures/type-limits",
]

resolver = "2"<|MERGE_RESOLUTION|>--- conflicted
+++ resolved
@@ -34,10 +34,7 @@
   "fixtures/external-types/lib",
 
   "fixtures/docstring",
-<<<<<<< HEAD
   "fixtures/foreign-executor",
-=======
->>>>>>> a4318f3b
   "fixtures/keywords/kotlin",
   "fixtures/keywords/rust",
   "fixtures/keywords/swift",
