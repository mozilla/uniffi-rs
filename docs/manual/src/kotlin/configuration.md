--- conflicted
+++ resolved
@@ -14,11 +14,8 @@
 | `android`                    | `false`                  | Used to toggle on Android specific optimizations
 | `android_cleaner`            | `android`                | Use the [`android.system.SystemCleaner`](https://developer.android.com/reference/android/system/SystemCleaner) instead of [`java.lang.ref.Cleaner`](https://docs.oracle.com/en/java/javase/21/docs/api/java.base/java/lang/ref/Cleaner.html). Fallback in both instances is the one shipped with JNA.
 | `kotlin_target_version`      | `"x.y.z"`                | When provided, it will enable features in the bindings supported for this version. The build process will fail if an invalid format is used.
-<<<<<<< HEAD
 | `disable_java_cleaner`       | `false`                  | Will disable use of `java.lange.ref.Cleaner` so generated code can be compatible with Java 8.
-=======
 | `omit_checksums`             | `false`                  | Whether to omit checking the library checksums as the library is initialized. Changing this will shoot yourself in the foot if you mixup your build pipeline in any way, but might speed up initialization.
->>>>>>> 56a4e1da
 
 ## Example
 
