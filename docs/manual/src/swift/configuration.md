--- conflicted
+++ resolved
@@ -18,11 +18,8 @@
 | `generate_immutable_records`       | `false`                  | Whether to generate records with immutable fields (`let` instead of `var`).                                                                                                                                 |
 | `custom_types`                     |                          | A map which controls how custom types are exposed to Swift. See the [custom types section of the manual](../types/custom_types.md#custom-types-in-the-bindings-code)                                        |
 | `omit_localized_error_conformance` | `false`                  | Whether to make generated error types conform to `LocalizedError`.                                                                                                                                          |
-<<<<<<< HEAD
 | `omit_case_iterable_conformance`   | `false`                  | Whether to make simple generated enum and error types conform to `CaseIterable`.                                                                                                                            |
-=======
 | `generate_codable_conformance`     | `false`                  | Whether to make generated record, enum and error types conform to `Codable`.                                                                                                                                |
->>>>>>> f23d818a
 | `omit_checksums`                   | `false`                  | Whether to omit checking the library checksums as the library is initialized. Changing this will shoot yourself in the foot if you mixup your build pipeline in any way, but might speed up initialization. |
 | `link_frameworks`                  | `[]`                     | The extra frameworks to link this binary against, such as `CoreBluetooth` or `CoreAudio`. Usually only used for interacting with native platform libraries.                                                 |
 
