--- conflicted
+++ resolved
@@ -7,14 +7,9 @@
     Two,
 }
 
-<<<<<<< HEAD
-enum AssociatedEnumTest {
-    Test {},
-=======
 pub enum AssociatedEnumTest {
     Test{ code: i16 },
     Test2{ code: i16 },
->>>>>>> bdd4af9e
 }
 
 #[derive(Debug, thiserror::Error)]
@@ -28,13 +23,9 @@
 #[derive(Debug, thiserror::Error)]
 enum AssociatedErrorTest {
     #[error("Test")]
-<<<<<<< HEAD
-    Test {},
-=======
     Test{ code: i16 },
     #[error("Test2")]
     Test2{ code: i16 },
->>>>>>> bdd4af9e
 }
 
 struct ObjectTest {}
