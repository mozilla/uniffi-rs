/* This Source Code Form is subject to the terms of the Mozilla Public
 * License, v. 2.0. If a copy of the MPL was not distributed with this
 * file, You can obtain one at http://mozilla.org/MPL/2.0/. */

import uniffi_docstring

test()

var _ = EnumTest.one
var _ = EnumTest.two

<<<<<<< HEAD
var _ = AssociatedEnumTest.test
=======
var _ = AssociatedEnumTest.test(code: 0)
var _ = AssociatedEnumTest.test2(code: 0)
>>>>>>> bdd4af9e

var _ = ErrorTest.One(message: "hello")
var _ = ErrorTest.Two(message: "hello")

<<<<<<< HEAD
var _ = AssociatedErrorTest.Test
=======
var _ = AssociatedErrorTest.Test(code: 0)
var _ = AssociatedErrorTest.Test2(code: 0)
>>>>>>> bdd4af9e

var obj1 = ObjectTest()
var obj2 = ObjectTest.newAlternate()
obj2.test()

var rec = RecordTest(test: 123)
var recField = rec.test

class CallbackImpls: CallbackTest {
    func test() {}
}
<|MERGE_RESOLUTION|>--- conflicted
+++ resolved
@@ -9,22 +9,14 @@
 var _ = EnumTest.one
 var _ = EnumTest.two
 
-<<<<<<< HEAD
-var _ = AssociatedEnumTest.test
-=======
 var _ = AssociatedEnumTest.test(code: 0)
 var _ = AssociatedEnumTest.test2(code: 0)
->>>>>>> bdd4af9e
 
 var _ = ErrorTest.One(message: "hello")
 var _ = ErrorTest.Two(message: "hello")
 
-<<<<<<< HEAD
-var _ = AssociatedErrorTest.Test
-=======
 var _ = AssociatedErrorTest.Test(code: 0)
 var _ = AssociatedErrorTest.Test2(code: 0)
->>>>>>> bdd4af9e
 
 var obj1 = ObjectTest()
 var obj2 = ObjectTest.newAlternate()
