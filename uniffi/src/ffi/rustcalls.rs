--- conflicted
+++ resolved
@@ -10,12 +10,8 @@
 //!    - Catching panics
 //!    - Adapting `Result<>` types into either a return value or an error
 
-<<<<<<< HEAD
+use super::FfiDefault;
 use crate::{FfiConverter, RustBuffer, RustBufferFfiConverter};
-=======
-use super::FfiDefault;
-use crate::{RustBuffer, RustBufferViaFfi, ViaFfi};
->>>>>>> d8ec7443
 use anyhow::Result;
 use std::mem::MaybeUninit;
 use std::panic;
@@ -81,13 +77,7 @@
 pub trait FfiError: RustBufferFfiConverter {}
 
 // Generalized rust call handling function
-<<<<<<< HEAD
-fn make_call<F, R>(out_status: &mut RustCallStatus, callback: F) -> R::Value
-=======
-// callback is responsible for making the call to the rust function.  If that function returns an
-// `Err` value, callback should serialize the error into a `RustBuffer` to be returned over the FFI.
 fn make_call<F, R>(out_status: &mut RustCallStatus, callback: F) -> R
->>>>>>> d8ec7443
 where
     F: panic::UnwindSafe + FnOnce() -> Result<R, RustBuffer>,
     R: FfiDefault,
@@ -175,18 +165,10 @@
 /// - If the function panics:
 ///     - `out_status.code` will be set to `CALL_PANIC`
 ///     - the return value is undefined
-<<<<<<< HEAD
-pub fn call_with_result<F, R>(out_status: &mut RustCallStatus, callback: F) -> R::Value
+pub fn call_with_result<F, R>(out_status: &mut RustCallStatus, callback: F) -> R
 where
     F: panic::UnwindSafe + FnOnce() -> Result<R, RustBuffer>,
-    R: IntoFfi,
-=======
-pub fn call_with_result<F, R, E>(out_status: &mut RustCallStatus, callback: F) -> R
-where
-    F: panic::UnwindSafe + FnOnce() -> Result<R, E>,
-    E: FfiError,
     R: FfiDefault,
->>>>>>> d8ec7443
 {
     make_call(out_status, callback)
 }
