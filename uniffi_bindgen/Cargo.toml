--- conflicted
+++ resolved
@@ -1,10 +1,6 @@
 [package]
 name = "uniffi_bindgen"
-<<<<<<< HEAD
-version = "0.19.2"
-=======
 version = "0.19.3"
->>>>>>> 179e88eb
 authors = ["Firefox Sync Team <sync-team@mozilla.com>"]
 description = "a multi-language bindings generator for rust (codegen and cli tooling)"
 documentation = "https://mozilla.github.io/uniffi-rs"
@@ -26,14 +22,10 @@
 clap = { version = "3.1", features = ["cargo", "std", "derive"] }
 fs-err = "2.7.0"
 heck = "0.4"
-<<<<<<< HEAD
 once_cell = "1.12"
-=======
-lazy_static = "1.4"
->>>>>>> 179e88eb
 paste = "1.0"
 serde = "1"
 serde_json = "1.0.80"
 toml = "0.5"
 weedle2 = { version = "3.0.0", path = "../weedle2" }
-uniffi_meta = { path = "../uniffi_meta", version = "=0.19.2" }+uniffi_meta = { path = "../uniffi_meta", version = "=0.19.3" }