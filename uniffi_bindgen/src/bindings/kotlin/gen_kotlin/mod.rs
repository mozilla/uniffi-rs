--- conflicted
+++ resolved
@@ -309,32 +309,19 @@
             // Note that unsigned integers in Kotlin are currently experimental, but java.nio.ByteBuffer does not
             // support them yet. Thus, we use the signed variants to represent both signed and unsigned
             // types from the component API.
-<<<<<<< HEAD
             FfiType::Int8 | FfiType::UInt8 => "Byte".to_string(),
             FfiType::Int16 | FfiType::UInt16 => "Short".to_string(),
             FfiType::Int32 | FfiType::UInt32 => "Int".to_string(),
             FfiType::Int64 | FfiType::UInt64 => "Long".to_string(),
             FfiType::Float32 => "Float".to_string(),
             FfiType::Float64 => "Double".to_string(),
-            FfiType::RustArcPtr(_) => "Pointer".to_string(),
+            FfiType::RustArcPtr(_) | FfiType::RustArcPtrUnsafe(_) => "Pointer".to_string(),
             FfiType::RustBuffer(maybe_suffix) => match maybe_suffix {
                 Some(suffix) => format!("RustBuffer{}.ByValue", suffix),
                 None => "RustBuffer.ByValue".to_string(),
             },
             FfiType::ForeignBytes => "ForeignBytes.ByValue".to_string(),
             FfiType::ForeignCallback => "ForeignCallback".to_string(),
-=======
-            FFIType::Int8 | FFIType::UInt8 => "Byte".to_string(),
-            FFIType::Int16 | FFIType::UInt16 => "Short".to_string(),
-            FFIType::Int32 | FFIType::UInt32 => "Int".to_string(),
-            FFIType::Int64 | FFIType::UInt64 => "Long".to_string(),
-            FFIType::Float32 => "Float".to_string(),
-            FFIType::Float64 => "Double".to_string(),
-            FFIType::RustArcPtr(_) | FFIType::RustArcPtrUnsafe(_) => "Pointer".to_string(),
-            FFIType::RustBuffer => "RustBuffer.ByValue".to_string(),
-            FFIType::ForeignBytes => "ForeignBytes.ByValue".to_string(),
-            FFIType::ForeignCallback => "ForeignCallback".to_string(),
->>>>>>> ea5d62ac
         }
     }
 }
