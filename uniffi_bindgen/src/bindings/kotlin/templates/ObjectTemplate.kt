{% import "macros.kt" as kt %}
{%- let obj = self.inner() %}
public interface {{ obj|type_name }}Interface {
    {% for meth in obj.methods() -%}
<<<<<<< HEAD
    {%- match meth.throws() -%}
    {%- when Some with (throwable) %} 
    @Throws({{ throwable|exception_name_kt }}::class)
    {%- else -%}
    {%- endmatch %}
    fun {{ meth.name()|fn_name_kt }}({% call kt::arg_list_decl(meth) %})
=======
    fun {{ meth.name()|fn_name }}({% call kt::arg_list_decl(meth) %})
>>>>>>> 1964f4ca
    {%- match meth.return_type() -%}
    {%- when Some with (return_type) %}: {{ return_type|type_name -}}
    {%- else -%}
    {%- endmatch %}
    {% endfor %}
}

class {{ obj|type_name }}(
    pointer: Pointer
) : FFIObject(pointer), {{ obj|type_name }}Interface {

    {%- match obj.primary_constructor() %}
    {%- when Some with (cons) %}
    constructor({% call kt::arg_list_decl(cons) -%}) :
        this({% call kt::to_ffi_call(cons) %})
    {%- when None %}
    {%- endmatch %}

    /**
     * Disconnect the object from the underlying Rust object.
     *
     * It can be called more than once, but once called, interacting with the object
     * causes an `IllegalStateException`.
     *
     * Clients **must** call this method once done with the object, or cause a memory leak.
     */
    override protected fun freeRustArcPtr() {
        rustCall() { status ->
            _UniFFILib.INSTANCE.{{ obj.ffi_object_free().name() }}(this.pointer, status)
        }
    }

    internal fun lower(): Pointer = callWithPointer { it }

    internal fun write(buf: RustBufferBuilder) {
        // The Rust code always expects pointers written as 8 bytes,
        // and will fail to compile if they don't fit.
        buf.putLong(Pointer.nativeValue(this.lower()))
    }

    {% for meth in obj.methods() -%}
    {%- match meth.throws() -%}
    {%- when Some with (throwable) %} 
    @Throws({{ throwable|exception_name_kt }}::class)
    {%- else -%}
    {%- endmatch %}
    {%- match meth.return_type() -%}

    {%- when Some with (return_type) -%}
    override fun {{ meth.name()|fn_name }}({% call kt::arg_list_protocol(meth) %}): {{ return_type|type_name }} =
        callWithPointer {
            {%- call kt::to_ffi_call_with_prefix("it", meth) %}
        }.let {
            {{ "it"|lift_var(return_type) }}
        }

    {%- when None -%}
    override fun {{ meth.name()|fn_name }}({% call kt::arg_list_protocol(meth) %}) =
        callWithPointer {
            {%- call kt::to_ffi_call_with_prefix("it", meth) %}
        }
    {% endmatch %}
    {% endfor %}

    companion object {
        internal fun lift(ptr: Pointer): {{ obj|type_name }} {
            return {{ obj|type_name }}(ptr)
        }

        internal fun read(buf: ByteBuffer): {{ obj|type_name }} {
            // The Rust code always writes pointers as 8 bytes, and will
            // fail to compile if they don't fit.
            return {{ obj|type_name }}.lift(Pointer(buf.getLong()))
        }

        {% for cons in obj.alternate_constructors() -%}
        fun {{ cons.name()|fn_name }}({% call kt::arg_list_decl(cons) %}): {{ obj|type_name }} =
            {{ obj|type_name }}({% call kt::to_ffi_call(cons) %})
        {% endfor %}
    }
}<|MERGE_RESOLUTION|>--- conflicted
+++ resolved
@@ -2,16 +2,12 @@
 {%- let obj = self.inner() %}
 public interface {{ obj|type_name }}Interface {
     {% for meth in obj.methods() -%}
-<<<<<<< HEAD
     {%- match meth.throws() -%}
     {%- when Some with (throwable) %} 
     @Throws({{ throwable|exception_name_kt }}::class)
     {%- else -%}
     {%- endmatch %}
-    fun {{ meth.name()|fn_name_kt }}({% call kt::arg_list_decl(meth) %})
-=======
     fun {{ meth.name()|fn_name }}({% call kt::arg_list_decl(meth) %})
->>>>>>> 1964f4ca
     {%- match meth.return_type() -%}
     {%- when Some with (return_type) %}: {{ return_type|type_name -}}
     {%- else -%}
