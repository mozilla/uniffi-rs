/* This Source Code Form is subject to the terms of the Mozilla Public
 * License, v. 2.0. If a copy of the MPL was not distributed with this
 * file, You can obtain one at http://mozilla.org/MPL/2.0/. */

use anyhow::{Context, Result};
use askama::Template;
use heck::{ToShoutySnakeCase, ToSnakeCase, ToUpperCamelCase};
use once_cell::sync::Lazy;
use serde::{Deserialize, Serialize};
use std::borrow::Borrow;
use std::cell::RefCell;
use std::collections::{BTreeSet, HashMap, HashSet};

use crate::backend::{CodeOracle, CodeType, TemplateExpression, TypeIdentifier};
use crate::interface::*;
use crate::MergeWith;

mod callback_interface;
mod compounds;
mod custom;
mod enum_;
mod error;
mod external;
mod miscellany;
mod object;
mod primitives;
mod record;

// Taken from Python's `keyword.py` module.
static KEYWORDS: Lazy<HashSet<String>> = Lazy::new(|| {
    let kwlist = vec![
        "False",
        "None",
        "True",
        "__peg_parser__",
        "and",
        "as",
        "assert",
        "async",
        "await",
        "break",
        "class",
        "continue",
        "def",
        "del",
        "elif",
        "else",
        "except",
        "finally",
        "for",
        "from",
        "global",
        "if",
        "import",
        "in",
        "is",
        "lambda",
        "nonlocal",
        "not",
        "or",
        "pass",
        "raise",
        "return",
        "try",
        "while",
        "with",
        "yield",
    ];
    HashSet::from_iter(kwlist.into_iter().map(|s| s.to_string()))
});

// Config options to customize the generated python.
#[derive(Debug, Clone, Default, Serialize, Deserialize)]
pub struct Config {
    cdylib_name: Option<String>,
    #[serde(default)]
    custom_types: HashMap<String, CustomTypeConfig>,
}

#[derive(Debug, Clone, Default, Serialize, Deserialize)]
pub struct CustomTypeConfig {
    // This `CustomTypeConfig` doesn't have a `type_name` like the others -- which is why we have
    // separate structs rather than a shared one.
    imports: Option<Vec<String>>,
    into_custom: TemplateExpression,
    from_custom: TemplateExpression,
}

impl Config {
    pub fn cdylib_name(&self) -> String {
        if let Some(cdylib_name) = &self.cdylib_name {
            cdylib_name.clone()
        } else {
            "uniffi".into()
        }
    }
}

impl From<&ComponentInterface> for Config {
    fn from(ci: &ComponentInterface) -> Self {
        Config {
            cdylib_name: Some(format!("uniffi_{}", ci.namespace())),
            custom_types: HashMap::new(),
        }
    }
}

impl MergeWith for Config {
    fn merge_with(&self, other: &Self) -> Self {
        Config {
            cdylib_name: self.cdylib_name.merge_with(&other.cdylib_name),
            custom_types: self.custom_types.merge_with(&other.custom_types),
        }
    }
}

// Generate python bindings for the given ComponentInterface, as a string.
pub fn generate_python_bindings(config: &Config, ci: &ComponentInterface) -> Result<String> {
    PythonWrapper::new(config.clone(), ci)
        .render()
        .context("failed to render python bindings")
}

/// A struct to record a Python import statement.
#[derive(Clone, Debug, Eq, Ord, PartialEq, PartialOrd)]
pub enum ImportRequirement {
    /// A simple module import.
    Module { mod_name: String },
    /// A single symbol from a module.
    Symbol {
        mod_name: String,
        symbol_name: String,
    },
    /// A single symbol from a module with the specified local name.
    SymbolAs {
        mod_name: String,
        symbol_name: String,
        as_name: String,
    },
}

impl ImportRequirement {
    /// Render the Python import statement.
    fn render(&self) -> String {
        match &self {
            ImportRequirement::Module { mod_name } => format!("import {mod_name}"),
            ImportRequirement::Symbol {
                mod_name,
                symbol_name,
            } => format!("from {mod_name} import {symbol_name}"),
            ImportRequirement::SymbolAs {
                mod_name,
                symbol_name,
                as_name,
            } => format!("from {mod_name} import {symbol_name} as {as_name}"),
        }
    }
}

/// Renders Python helper code for all types
///
/// This template is a bit different than others in that it stores internal state from the render
/// process.  Make sure to only call `render()` once.
#[derive(Template)]
#[template(syntax = "py", escape = "none", path = "Types.py")]
pub struct TypeRenderer<'a> {
    python_config: &'a Config,
    ci: &'a ComponentInterface,
    // Track included modules for the `include_once()` macro
    include_once_names: RefCell<HashSet<String>>,
    // Track imports added with the `add_import()` macro
    imports: RefCell<BTreeSet<ImportRequirement>>,
}

impl<'a> TypeRenderer<'a> {
    fn new(python_config: &'a Config, ci: &'a ComponentInterface) -> Self {
        Self {
            python_config,
            ci,
            include_once_names: RefCell::new(HashSet::new()),
            imports: RefCell::new(BTreeSet::new()),
        }
    }

    // The following methods are used by the `Types.py` macros.

    // Helper for the including a template, but only once.
    //
    // The first time this is called with a name it will return true, indicating that we should
    // include the template.  Subsequent calls will return false.
    fn include_once_check(&self, name: &str) -> bool {
        self.include_once_names
            .borrow_mut()
            .insert(name.to_string())
    }

    // Helper to add an import statement
    //
    // Call this inside your template to cause an import statement to be added at the top of the
    // file.  Imports will be sorted and de-deuped.
    //
    // Returns an empty string so that it can be used inside an askama `{{ }}` block.
    fn add_import(&self, name: &str) -> &str {
        self.imports.borrow_mut().insert(ImportRequirement::Module {
            mod_name: name.to_owned(),
        });
        ""
    }

    // Like add_import, but arranges for `from module import name`.
    fn add_import_of(&self, mod_name: &str, name: &str) -> &str {
        self.imports.borrow_mut().insert(ImportRequirement::Symbol {
            mod_name: mod_name.to_owned(),
            symbol_name: name.to_owned(),
        });
        ""
    }

    // Like add_import, but arranges for `from module import name as other`.
    fn add_import_of_as(&self, mod_name: &str, symbol_name: &str, as_name: &str) -> &str {
        self.imports
            .borrow_mut()
            .insert(ImportRequirement::SymbolAs {
                mod_name: mod_name.to_owned(),
                symbol_name: symbol_name.to_owned(),
                as_name: as_name.to_owned(),
            });
        ""
    }
}

#[derive(Template)]
#[template(syntax = "py", escape = "none", path = "wrapper.py")]
pub struct PythonWrapper<'a> {
    ci: &'a ComponentInterface,
    config: Config,
    type_helper_code: String,
    type_imports: BTreeSet<ImportRequirement>,
}
impl<'a> PythonWrapper<'a> {
    pub fn new(config: Config, ci: &'a ComponentInterface) -> Self {
        let type_renderer = TypeRenderer::new(&config, ci);
        let type_helper_code = type_renderer.render().unwrap();
        let type_imports = type_renderer.imports.into_inner();
        Self {
            config,
            ci,
            type_helper_code,
            type_imports,
        }
    }

    pub fn imports(&self) -> Vec<ImportRequirement> {
        self.type_imports.iter().cloned().collect()
    }
}

fn fixup_keyword(name: String) -> String {
    if KEYWORDS.contains(&name) {
        format!("_{name}")
    } else {
        name
    }
}

#[derive(Clone, Default)]
pub struct PythonCodeOracle;

impl PythonCodeOracle {
    // Map `Type` instances to a `Box<dyn CodeType>` for that type.
    //
    // There is a companion match in `templates/Types.py` which performs a similar function for the
    // template code.
    //
    //   - When adding additional types here, make sure to also add a match arm to the `Types.py` template.
    //   - To keep things manageable, let's try to limit ourselves to these 2 mega-matches
    fn create_code_type(&self, type_: TypeIdentifier) -> Box<dyn CodeType> {
        match type_ {
            Type::UInt8 => Box::new(primitives::UInt8CodeType),
            Type::Int8 => Box::new(primitives::Int8CodeType),
            Type::UInt16 => Box::new(primitives::UInt16CodeType),
            Type::Int16 => Box::new(primitives::Int16CodeType),
            Type::UInt32 => Box::new(primitives::UInt32CodeType),
            Type::Int32 => Box::new(primitives::Int32CodeType),
            Type::UInt64 => Box::new(primitives::UInt64CodeType),
            Type::Int64 => Box::new(primitives::Int64CodeType),
            Type::Float32 => Box::new(primitives::Float32CodeType),
            Type::Float64 => Box::new(primitives::Float64CodeType),
            Type::Boolean => Box::new(primitives::BooleanCodeType),
            Type::String => Box::new(primitives::StringCodeType),

            Type::Timestamp => Box::new(miscellany::TimestampCodeType),
            Type::Duration => Box::new(miscellany::DurationCodeType),

            Type::Enum(id) => Box::new(enum_::EnumCodeType::new(id)),
            Type::Object(id) => Box::new(object::ObjectCodeType::new(id)),
            Type::Record(id) => Box::new(record::RecordCodeType::new(id)),
            Type::Error(id) => Box::new(error::ErrorCodeType::new(id)),
            Type::CallbackInterface(id) => {
                Box::new(callback_interface::CallbackInterfaceCodeType::new(id))
            }

            Type::Optional(inner) => Box::new(compounds::OptionalCodeType::new(*inner)),
            Type::Sequence(inner) => Box::new(compounds::SequenceCodeType::new(*inner)),
            Type::Map(key, value) => Box::new(compounds::MapCodeType::new(*key, *value)),
            Type::External { name, .. } => Box::new(external::ExternalCodeType::new(name)),
            Type::Custom { name, .. } => Box::new(custom::CustomCodeType::new(name)),
            Type::Unresolved { name } => {
                unreachable!("Type `{name}` must be resolved before calling create_code_type")
            }
        }
    }
}

impl CodeOracle for PythonCodeOracle {
    fn find(&self, type_: &TypeIdentifier) -> Box<dyn CodeType> {
        self.create_code_type(type_.clone())
    }

    /// Get the idiomatic Python rendering of a class name (for enums, records, errors, etc).
    fn class_name(&self, nm: &str) -> String {
        fixup_keyword(nm.to_string().to_upper_camel_case())
    }

    /// Get the idiomatic Python rendering of a function name.
    fn fn_name(&self, nm: &str) -> String {
        fixup_keyword(nm.to_string().to_snake_case())
    }

    /// Get the idiomatic Python rendering of a variable name.
    fn var_name(&self, nm: &str) -> String {
        fixup_keyword(nm.to_string().to_snake_case())
    }

    /// Get the idiomatic Python rendering of an individual enum variant.
    fn enum_variant_name(&self, nm: &str) -> String {
        fixup_keyword(nm.to_string().to_shouty_snake_case())
    }

    /// Get the idiomatic Python rendering of an exception name
    /// This replaces "Error" at the end of the name with "Exception".
    fn error_name(&self, nm: &str) -> String {
        let name = fixup_keyword(self.class_name(nm));
        match name.strip_suffix("Error") {
            None => name,
            Some(stripped) => format!("{stripped}Exception"),
        }
    }

    fn ffi_type_label(&self, ffi_type: &FfiType) -> String {
        match ffi_type {
<<<<<<< HEAD
            FfiType::Int8 => "ctypes.c_int8".to_string(),
            FfiType::UInt8 => "ctypes.c_uint8".to_string(),
            FfiType::Int16 => "ctypes.c_int16".to_string(),
            FfiType::UInt16 => "ctypes.c_uint16".to_string(),
            FfiType::Int32 => "ctypes.c_int32".to_string(),
            FfiType::UInt32 => "ctypes.c_uint32".to_string(),
            FfiType::Int64 => "ctypes.c_int64".to_string(),
            FfiType::UInt64 => "ctypes.c_uint64".to_string(),
            FfiType::Float32 => "ctypes.c_float".to_string(),
            FfiType::Float64 => "ctypes.c_double".to_string(),
            FfiType::RustArcPtr(_) => "ctypes.c_void_p".to_string(),
            FfiType::RustBuffer(maybe_suffix) => match maybe_suffix {
                Some(suffix) => format!("RustBuffer{}", suffix),
                None => "RustBuffer".to_string(),
            },
            FfiType::ForeignBytes => "ForeignBytes".to_string(),
            FfiType::ForeignCallback => "FOREIGN_CALLBACK_T".to_string(),
=======
            FFIType::Int8 => "ctypes.c_int8".to_string(),
            FFIType::UInt8 => "ctypes.c_uint8".to_string(),
            FFIType::Int16 => "ctypes.c_int16".to_string(),
            FFIType::UInt16 => "ctypes.c_uint16".to_string(),
            FFIType::Int32 => "ctypes.c_int32".to_string(),
            FFIType::UInt32 => "ctypes.c_uint32".to_string(),
            FFIType::Int64 => "ctypes.c_int64".to_string(),
            FFIType::UInt64 => "ctypes.c_uint64".to_string(),
            FFIType::Float32 => "ctypes.c_float".to_string(),
            FFIType::Float64 => "ctypes.c_double".to_string(),
            FFIType::RustArcPtr(_) | FFIType::RustArcPtrUnsafe(_) => "ctypes.c_void_p".to_string(),
            FFIType::RustBuffer => "RustBuffer".to_string(),
            FFIType::ForeignBytes => "ForeignBytes".to_string(),
            FFIType::ForeignCallback => "FOREIGN_CALLBACK_T".to_string(),
>>>>>>> ea5d62ac
        }
    }
}

pub mod filters {
    use super::*;

    fn oracle() -> &'static PythonCodeOracle {
        &PythonCodeOracle
    }

    pub fn type_name(codetype: &impl CodeType) -> Result<String, askama::Error> {
        let oracle = oracle();
        Ok(codetype.type_label(oracle))
    }

    pub fn ffi_converter_name(codetype: &impl CodeType) -> Result<String, askama::Error> {
        let oracle = oracle();
        Ok(codetype.ffi_converter_name(oracle))
    }

    pub fn canonical_name(codetype: &impl CodeType) -> Result<String, askama::Error> {
        let oracle = oracle();
        Ok(codetype.canonical_name(oracle))
    }

    pub fn lift_fn(codetype: &impl CodeType) -> Result<String, askama::Error> {
        Ok(format!("{}.lift", ffi_converter_name(codetype)?))
    }

    pub fn lower_fn(codetype: &impl CodeType) -> Result<String, askama::Error> {
        Ok(format!("{}.lower", ffi_converter_name(codetype)?))
    }

    pub fn read_fn(codetype: &impl CodeType) -> Result<String, askama::Error> {
        Ok(format!("{}.read", ffi_converter_name(codetype)?))
    }

    pub fn write_fn(codetype: &impl CodeType) -> Result<String, askama::Error> {
        Ok(format!("{}.write", ffi_converter_name(codetype)?))
    }

    pub fn literal_py(
        literal: &Literal,
        codetype: &impl CodeType,
    ) -> Result<String, askama::Error> {
        let oracle = oracle();
        Ok(codetype.literal(oracle, literal))
    }

    /// Get the Python syntax for representing a given low-level `FfiType`.
    pub fn ffi_type_name(type_: &FfiType) -> Result<String, askama::Error> {
        Ok(oracle().ffi_type_label(type_))
    }

    /// Get the idiomatic Python rendering of a class name (for enums, records, errors, etc).
    pub fn class_name(nm: &str) -> Result<String, askama::Error> {
        Ok(oracle().class_name(nm))
    }

    /// Get the idiomatic Python rendering of a function name.
    pub fn fn_name(nm: &str) -> Result<String, askama::Error> {
        Ok(oracle().fn_name(nm))
    }

    /// Get the idiomatic Python rendering of a variable name.
    pub fn var_name(nm: &str) -> Result<String, askama::Error> {
        Ok(oracle().var_name(nm))
    }

    /// Get the idiomatic Python rendering of an individual enum variant.
    pub fn enum_variant_py(nm: &str) -> Result<String, askama::Error> {
        Ok(oracle().enum_variant_name(nm))
    }

    pub fn coerce_py(nm: &str, type_: &Type) -> Result<String, askama::Error> {
        let oracle = oracle();
        Ok(oracle.find(type_).coerce(oracle, nm))
    }
}<|MERGE_RESOLUTION|>--- conflicted
+++ resolved
@@ -349,7 +349,6 @@
 
     fn ffi_type_label(&self, ffi_type: &FfiType) -> String {
         match ffi_type {
-<<<<<<< HEAD
             FfiType::Int8 => "ctypes.c_int8".to_string(),
             FfiType::UInt8 => "ctypes.c_uint8".to_string(),
             FfiType::Int16 => "ctypes.c_int16".to_string(),
@@ -360,29 +359,13 @@
             FfiType::UInt64 => "ctypes.c_uint64".to_string(),
             FfiType::Float32 => "ctypes.c_float".to_string(),
             FfiType::Float64 => "ctypes.c_double".to_string(),
-            FfiType::RustArcPtr(_) => "ctypes.c_void_p".to_string(),
+            FfiType::RustArcPtr(_) | FfiType::RustArcPtrUnsafe(_) => "ctypes.c_void_p".to_string(),
             FfiType::RustBuffer(maybe_suffix) => match maybe_suffix {
                 Some(suffix) => format!("RustBuffer{}", suffix),
                 None => "RustBuffer".to_string(),
             },
             FfiType::ForeignBytes => "ForeignBytes".to_string(),
             FfiType::ForeignCallback => "FOREIGN_CALLBACK_T".to_string(),
-=======
-            FFIType::Int8 => "ctypes.c_int8".to_string(),
-            FFIType::UInt8 => "ctypes.c_uint8".to_string(),
-            FFIType::Int16 => "ctypes.c_int16".to_string(),
-            FFIType::UInt16 => "ctypes.c_uint16".to_string(),
-            FFIType::Int32 => "ctypes.c_int32".to_string(),
-            FFIType::UInt32 => "ctypes.c_uint32".to_string(),
-            FFIType::Int64 => "ctypes.c_int64".to_string(),
-            FFIType::UInt64 => "ctypes.c_uint64".to_string(),
-            FFIType::Float32 => "ctypes.c_float".to_string(),
-            FFIType::Float64 => "ctypes.c_double".to_string(),
-            FFIType::RustArcPtr(_) | FFIType::RustArcPtrUnsafe(_) => "ctypes.c_void_p".to_string(),
-            FFIType::RustBuffer => "RustBuffer".to_string(),
-            FFIType::ForeignBytes => "ForeignBytes".to_string(),
-            FFIType::ForeignCallback => "FOREIGN_CALLBACK_T".to_string(),
->>>>>>> ea5d62ac
         }
     }
 }
