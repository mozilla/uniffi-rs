{#
# Python has a built-in `enum` module which is nice to use, but doesn't support
# variants with associated data. So, we switch here, and generate a stdlib `enum`
# when none of the variants have associated data, or a generic nested-class
# construct when they do.
#}
{% if e.is_flat() %}

class {{ type_name }}(enum.Enum):
    {%- call py::docstring(e, 4) %}
    {% for variant in e.variants() -%}
    {{ variant.name()|enum_variant_py }} = {{ loop.index }}
    {%- call py::docstring(variant, 4) %}
    {% endfor %}
{% else %}

class {{ type_name }}:
    {%- call py::docstring(e, 4) %}
    def __init__(self):
        raise RuntimeError("{{ type_name }} cannot be instantiated directly")

    # Each enum variant is a nested class of the enum itself.
    {% for variant in e.variants() -%}
    class {{ variant.name()|enum_variant_py }}:
<<<<<<< HEAD
        {% for field in variant.fields() %}
            {{- field.name()|var_name }}: "{{- field|type_name }}";
        {%- endfor %}

        @typing.no_type_check
        def __init__(self,{% for field in variant.fields() %}{{ field.name()|var_name }}: "{{- field|type_name }}"{% if loop.last %}{% else %}, {% endif %}{% endfor %}):
=======
        {%- call py::docstring(variant, 8) %}

        def __init__(self,{% for field in variant.fields() %}{{ field.name()|var_name }}{% if loop.last %}{% else %}, {% endif %}{% endfor %}):
>>>>>>> 80e6ad22
            {% if variant.has_fields() %}
            {%- for field in variant.fields() %}
            self.{{ field.name()|var_name }} = {{ field.name()|var_name }}
            {%- endfor %}
            {% else %}
            pass
            {% endif %}

        def __str__(self):
            return "{{ type_name }}.{{ variant.name()|enum_variant_py }}({% for field in variant.fields() %}{{ field.name()|var_name }}={}{% if loop.last %}{% else %}, {% endif %}{% endfor %})".format({% for field in variant.fields() %}self.{{ field.name()|var_name }}{% if loop.last %}{% else %}, {% endif %}{% endfor %})

        def __eq__(self, other):
            if not other.is_{{ variant.name()|var_name }}():
                return False
            {%- for field in variant.fields() %}
            if self.{{ field.name()|var_name }} != other.{{ field.name()|var_name }}:
                return False
            {%- endfor %}
            return True
    {% endfor %}

    # For each variant, we have an `is_NAME` method for easily checking
    # whether an instance is that variant.
    {% for variant in e.variants() -%}
    def is_{{ variant.name()|var_name }}(self) -> bool:
        return isinstance(self, {{ type_name }}.{{ variant.name()|enum_variant_py }})
    {% endfor %}

# Now, a little trick - we make each nested variant class be a subclass of the main
# enum class, so that method calls and instance checks etc will work intuitively.
# We might be able to do this a little more neatly with a metaclass, but this'll do.
{% for variant in e.variants() -%}
{{ type_name }}.{{ variant.name()|enum_variant_py }} = type("{{ type_name }}.{{ variant.name()|enum_variant_py }}", ({{ type_name }}.{{variant.name()|enum_variant_py}}, {{ type_name }},), {})  # type: ignore
{% endfor %}

{% endif %}

class {{ ffi_converter_name }}(_UniffiConverterRustBuffer):
    @staticmethod
    def read(buf):
        variant = buf.read_i32()

        {%- for variant in e.variants() %}
        if variant == {{ loop.index }}:
            {%- if e.is_flat() %}
            return {{ type_name }}.{{variant.name()|enum_variant_py}}
            {%- else %}
            return {{ type_name }}.{{variant.name()|enum_variant_py}}(
                {%- for field in variant.fields() %}
                {{ field|read_fn }}(buf),
                {%- endfor %}
            )
            {%- endif %}
        {%- endfor %}
        raise InternalError("Raw enum value doesn't match any cases")

    def write(value, buf):
        {%- for variant in e.variants() %}
        {%- if e.is_flat() %}
        if value == {{ type_name }}.{{ variant.name()|enum_variant_py }}:
            buf.write_i32({{ loop.index }})
        {%- else %}
        if value.is_{{ variant.name()|var_name }}():
            buf.write_i32({{ loop.index }})
            {%- for field in variant.fields() %}
            {{ field|write_fn }}(value.{{ field.name()|var_name }}, buf)
            {%- endfor %}
        {%- endif %}
        {%- endfor %}
<|MERGE_RESOLUTION|>--- conflicted
+++ resolved
@@ -22,18 +22,14 @@
     # Each enum variant is a nested class of the enum itself.
     {% for variant in e.variants() -%}
     class {{ variant.name()|enum_variant_py }}:
-<<<<<<< HEAD
+        {%- call py::docstring(variant, 8) %}
+
         {% for field in variant.fields() %}
             {{- field.name()|var_name }}: "{{- field|type_name }}";
         {%- endfor %}
 
         @typing.no_type_check
         def __init__(self,{% for field in variant.fields() %}{{ field.name()|var_name }}: "{{- field|type_name }}"{% if loop.last %}{% else %}, {% endif %}{% endfor %}):
-=======
-        {%- call py::docstring(variant, 8) %}
-
-        def __init__(self,{% for field in variant.fields() %}{{ field.name()|var_name }}{% if loop.last %}{% else %}, {% endif %}{% endfor %}):
->>>>>>> 80e6ad22
             {% if variant.has_fields() %}
             {%- for field in variant.fields() %}
             self.{{ field.name()|var_name }} = {{ field.name()|var_name }}
