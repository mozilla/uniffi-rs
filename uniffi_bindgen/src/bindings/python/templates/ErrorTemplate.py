# {{ type_name }}
# We want to define each variant as a nested class that's also a subclass,
# which is tricky in Python.  To accomplish this we're going to create each
# class separately, then manually add the child classes to the base class's
# __dict__.  All of this happens in dummy class to avoid polluting the module
# namespace.
<<<<<<< HEAD
class UniFFIExceptionTmpNamespace:
    class {{ type_name }}(Exception):
        {%- call py::docstring(e, 8) %}
        pass
    {% for variant in e.variants() %}
    {%- let variant_type_name = variant.name()|class_name %}
=======
class {{ type_name }}(Exception):
    pass

UniFFITemp{{ type_name }} = {{ type_name }}
>>>>>>> c0e64b83

class {{ type_name }}:  # type: ignore
    {%- for variant in e.variants() -%}
    {%- let variant_type_name = variant.name()|class_name -%}
    {%- if e.is_flat() %}
<<<<<<< HEAD
    class {{ variant_type_name }}({{ type_name }}):
        {%- call py::docstring(variant, 8) %}
        def __str__(self):
            return "{{ type_name }}.{{ variant_type_name }}({})".format(repr(super().__str__()))
    {%- else %}
    class {{ variant_type_name }}({{ type_name }}):
        {%- call py::docstring(variant, 8) %}
=======
    class {{ variant_type_name }}(UniFFITemp{{ type_name }}):
        def __repr__(self):
            return "{{ type_name }}.{{ variant_type_name }}({})".format(repr(str(self)))
    {%- else %}
    class {{ variant_type_name }}(UniFFITemp{{ type_name }}):
>>>>>>> c0e64b83
        def __init__(self{% for field in variant.fields() %}, {{ field.name()|var_name }}{% endfor %}):
            {%- if variant.has_fields() %}
            super().__init__(", ".join([
                {%- for field in variant.fields() %}
                "{{ field.name()|var_name }}={!r}".format({{ field.name()|var_name }}),
                {%- endfor %}
            ]))
            {%- for field in variant.fields() %}
            self.{{ field.name()|var_name }} = {{ field.name()|var_name }}
            {%- endfor %}
            {%- else %}
            pass
            {%- endif %}
        def __repr__(self):
            return "{{ type_name }}.{{ variant_type_name }}({})".format(str(self))
    {%- endif %}
    UniFFITemp{{ type_name }}.{{ variant_type_name }} = {{ variant_type_name }}  # type: ignore
    {%- endfor %}

{{ type_name }} = UniFFITemp{{ type_name }}  # type: ignore
del UniFFITemp{{ type_name }}


class {{ ffi_converter_name }}(FfiConverterRustBuffer):
    @staticmethod
    def read(buf):
        variant = buf.readI32()
        {%- for variant in e.variants() %}
        if variant == {{ loop.index }}:
            return {{ type_name }}.{{ variant.name()|class_name }}(
                {%- if e.is_flat() %}
                {{ Type::String.borrow()|read_fn }}(buf),
                {%- else %}
                {%- for field in variant.fields() %}
                {{ field.name()|var_name }}={{ field|read_fn }}(buf),
                {%- endfor %}
                {%- endif %}
            )
        {%- endfor %}
        raise InternalError("Raw enum value doesn't match any cases")

    @staticmethod
    def write(value, buf):
        {%- for variant in e.variants() %}
        if isinstance(value, {{ type_name }}.{{ variant.name()|class_name }}):
            buf.writeI32({{ loop.index }})
            {%- for field in variant.fields() %}
            {{ field|write_fn }}(value.{{ field.name()|var_name }}, buf)
            {%- endfor %}
        {%- endfor %}<|MERGE_RESOLUTION|>--- conflicted
+++ resolved
@@ -4,39 +4,25 @@
 # class separately, then manually add the child classes to the base class's
 # __dict__.  All of this happens in dummy class to avoid polluting the module
 # namespace.
-<<<<<<< HEAD
-class UniFFIExceptionTmpNamespace:
-    class {{ type_name }}(Exception):
-        {%- call py::docstring(e, 8) %}
-        pass
-    {% for variant in e.variants() %}
-    {%- let variant_type_name = variant.name()|class_name %}
-=======
 class {{ type_name }}(Exception):
+    {%- call py::docstring(e, 4) %}
     pass
 
 UniFFITemp{{ type_name }} = {{ type_name }}
->>>>>>> c0e64b83
 
 class {{ type_name }}:  # type: ignore
     {%- for variant in e.variants() -%}
     {%- let variant_type_name = variant.name()|class_name -%}
     {%- if e.is_flat() %}
-<<<<<<< HEAD
-    class {{ variant_type_name }}({{ type_name }}):
+    class {{ variant_type_name }}(UniFFITemp{{ type_name }}):
         {%- call py::docstring(variant, 8) %}
-        def __str__(self):
-            return "{{ type_name }}.{{ variant_type_name }}({})".format(repr(super().__str__()))
-    {%- else %}
-    class {{ variant_type_name }}({{ type_name }}):
-        {%- call py::docstring(variant, 8) %}
-=======
-    class {{ variant_type_name }}(UniFFITemp{{ type_name }}):
+
         def __repr__(self):
             return "{{ type_name }}.{{ variant_type_name }}({})".format(repr(str(self)))
     {%- else %}
     class {{ variant_type_name }}(UniFFITemp{{ type_name }}):
->>>>>>> c0e64b83
+        {%- call py::docstring(variant, 8) %}
+
         def __init__(self{% for field in variant.fields() %}, {{ field.name()|var_name }}{% endfor %}):
             {%- if variant.has_fields() %}
             super().__init__(", ".join([
