{%- let obj = ci|get_object_definition(name) %}

<<<<<<< HEAD
class {{ type_name }}(object):
    {%- call py::docstring(obj, 4) %}

    {%- match obj.primary_constructor() %}
    {%- when Some with (cons) %}
=======
class {{ type_name }}:
    _pointer: ctypes.c_void_p

{%- match obj.primary_constructor() %}
{%-     when Some with (cons) %}
>>>>>>> c0e64b83
    def __init__(self, {% call py::arg_list_decl(cons) -%}):
        {%- call py::docstring(cons, 8) %}
        {%- call py::setup_args_extra_indent(cons) %}
        self._pointer = {% call py::to_ffi_call(cons) %}
{%-     when None %}
{%- endmatch %}

    def __del__(self):
        # In case of partial initialization of instances.
        pointer = getattr(self, "_pointer", None)
        if pointer is not None:
            rust_call(_UniFFILib.{{ obj.ffi_object_free().name() }}, pointer)

    # Used by alternative constructors or any methods which return this type.
    @classmethod
    def _make_instance_(cls, pointer):
        # Lightly yucky way to bypass the usual __init__ logic
        # and just create a new instance with the required pointer.
        inst = cls.__new__(cls)
        inst._pointer = pointer
        return inst

{%- for cons in obj.alternate_constructors() %}

    @classmethod
    def {{ cons.name()|fn_name }}(cls, {% call py::arg_list_decl(cons) %}):
        {%- call py::docstring(cons, 8) %}
        {%- call py::setup_args_extra_indent(cons) %}
        # Call the (fallible) function before creating any half-baked object instances.
        pointer = {% call py::to_ffi_call(cons) %}
        return cls._make_instance_(pointer)
<<<<<<< HEAD
    {% endfor %}

    {% for meth in obj.methods() -%}
    {% if meth.is_async() %}
    async def {{ meth.name()|fn_name }}(self, {% call py::arg_list_decl(meth) %}):
        {%- call py::docstring(meth, 8) %}
        {%- call py::setup_args_extra_indent(meth) %}
        {#- Get the `RustFuture`. -#}
        rust_future = {% call py::to_ffi_call_with_prefix("self._pointer", meth) %}
        future = None

        def trampoline() -> (FuturePoll, any):
            nonlocal rust_future

            {% match meth.ffi_func().return_type() -%}
            {%- when Some with (return_type) -%}
            polled_result = {{ return_type|ffi_type_name }}()
            polled_result_ref = ctypes.byref(polled_result)
            {% when None %}
            polled_result_ref = ctypes.c_void_type()
            {% endmatch %}

            is_ready = {% match meth.throws_type() -%}
            {%- when Some with (error) -%}
            rust_call_with_error({{ error|ffi_converter_name }},
            {%- when None -%}
            rust_call(
            {%- endmatch %}
                _UniFFILib.{{ meth.ffi_func().name() }}_poll,
                rust_future,
                future._future_ffi_waker(),
                ctypes.c_void_p(),
                polled_result_ref,
            )

            if is_ready is True:
                result = {% match meth.return_type() %}{% when Some with (return_type) %}{{ return_type|lift_fn }}(polled_result){% when None %}None{% endmatch %}

                return (FuturePoll.DONE, result)
            else:
                return (FuturePoll.PENDING, None)

        {# Create our own Python `Future` and poll it. -#}
        future = Future(trampoline)
        future.init()

        {# Let's wait on it. -#}
        result = await future

        {# Drop the `rust_future`. -#}
        rust_call(_UniFFILib.{{ meth.ffi_func().name() }}_drop, rust_future)

        return result
    {% else %}
    {%- match meth.return_type() -%}

    {%- when Some with (return_type) -%}
    def {{ meth.name()|fn_name }}(self, {% call py::arg_list_decl(meth) %}):
        {%- call py::docstring(meth, 8) %}
        {%- call py::setup_args_extra_indent(meth) %}
        return {{ return_type|lift_fn }}(
            {% call py::to_ffi_call_with_prefix("self._pointer", meth) %}
        )

    {%- when None -%}
    def {{ meth.name()|fn_name }}(self, {% call py::arg_list_decl(meth) %}):
        {%- call py::docstring(meth, 8) %}
        {%- call py::setup_args_extra_indent(meth) %}
        {% call py::to_ffi_call_with_prefix("self._pointer", meth) %}
    {% endmatch %}
    {% endif %}
    {% endfor %}
=======
{% endfor %}

{%- for meth in obj.methods() -%}
    {%- call py::method_decl(meth.name()|fn_name, meth) %}
{% endfor %}

{%- for tm in obj.uniffi_traits() -%}
{%-     match tm %}
{%-         when UniffiTrait::Debug { fmt } %}
            {%- call py::method_decl("__repr__", fmt) %}
{%-         when UniffiTrait::Display { fmt } %}
            {%- call py::method_decl("__str__", fmt) %}
{%-         when UniffiTrait::Eq { eq, ne } %}
    def __eq__(self, other: object) -> {{ eq.return_type().unwrap()|type_name }}:
        if not isinstance(other, {{ type_name }}):
            return NotImplemented

        return {{ eq.return_type().unwrap()|lift_fn }}({% call py::to_ffi_call_with_prefix("self._pointer", eq) %})

    def __ne__(self, other: object) -> {{ ne.return_type().unwrap()|type_name }}:
        if not isinstance(other, {{ type_name }}):
            return NotImplemented

        return {{ ne.return_type().unwrap()|lift_fn }}({% call py::to_ffi_call_with_prefix("self._pointer", ne) %})
{%-         when UniffiTrait::Hash { hash } %}
            {%- call py::method_decl("__hash__", hash) %}
{%      endmatch %}
{% endfor %}
>>>>>>> c0e64b83


class {{ ffi_converter_name }}:
    @classmethod
    def read(cls, buf):
        ptr = buf.readU64()
        if ptr == 0:
            raise InternalError("Raw pointer value was null")
        return cls.lift(ptr)

    @classmethod
    def write(cls, value, buf):
        if not isinstance(value, {{ type_name }}):
            raise TypeError("Expected {{ type_name }} instance, {} found".format(value.__class__.__name__))
        buf.writeU64(cls.lower(value))

    @staticmethod
    def lift(value):
        return {{ type_name }}._make_instance_(value)

    @staticmethod
    def lower(value):
        return value._pointer<|MERGE_RESOLUTION|>--- conflicted
+++ resolved
@@ -1,18 +1,12 @@
 {%- let obj = ci|get_object_definition(name) %}
 
-<<<<<<< HEAD
-class {{ type_name }}(object):
+class {{ type_name }}:
     {%- call py::docstring(obj, 4) %}
 
-    {%- match obj.primary_constructor() %}
-    {%- when Some with (cons) %}
-=======
-class {{ type_name }}:
     _pointer: ctypes.c_void_p
 
 {%- match obj.primary_constructor() %}
 {%-     when Some with (cons) %}
->>>>>>> c0e64b83
     def __init__(self, {% call py::arg_list_decl(cons) -%}):
         {%- call py::docstring(cons, 8) %}
         {%- call py::setup_args_extra_indent(cons) %}
@@ -44,80 +38,6 @@
         # Call the (fallible) function before creating any half-baked object instances.
         pointer = {% call py::to_ffi_call(cons) %}
         return cls._make_instance_(pointer)
-<<<<<<< HEAD
-    {% endfor %}
-
-    {% for meth in obj.methods() -%}
-    {% if meth.is_async() %}
-    async def {{ meth.name()|fn_name }}(self, {% call py::arg_list_decl(meth) %}):
-        {%- call py::docstring(meth, 8) %}
-        {%- call py::setup_args_extra_indent(meth) %}
-        {#- Get the `RustFuture`. -#}
-        rust_future = {% call py::to_ffi_call_with_prefix("self._pointer", meth) %}
-        future = None
-
-        def trampoline() -> (FuturePoll, any):
-            nonlocal rust_future
-
-            {% match meth.ffi_func().return_type() -%}
-            {%- when Some with (return_type) -%}
-            polled_result = {{ return_type|ffi_type_name }}()
-            polled_result_ref = ctypes.byref(polled_result)
-            {% when None %}
-            polled_result_ref = ctypes.c_void_type()
-            {% endmatch %}
-
-            is_ready = {% match meth.throws_type() -%}
-            {%- when Some with (error) -%}
-            rust_call_with_error({{ error|ffi_converter_name }},
-            {%- when None -%}
-            rust_call(
-            {%- endmatch %}
-                _UniFFILib.{{ meth.ffi_func().name() }}_poll,
-                rust_future,
-                future._future_ffi_waker(),
-                ctypes.c_void_p(),
-                polled_result_ref,
-            )
-
-            if is_ready is True:
-                result = {% match meth.return_type() %}{% when Some with (return_type) %}{{ return_type|lift_fn }}(polled_result){% when None %}None{% endmatch %}
-
-                return (FuturePoll.DONE, result)
-            else:
-                return (FuturePoll.PENDING, None)
-
-        {# Create our own Python `Future` and poll it. -#}
-        future = Future(trampoline)
-        future.init()
-
-        {# Let's wait on it. -#}
-        result = await future
-
-        {# Drop the `rust_future`. -#}
-        rust_call(_UniFFILib.{{ meth.ffi_func().name() }}_drop, rust_future)
-
-        return result
-    {% else %}
-    {%- match meth.return_type() -%}
-
-    {%- when Some with (return_type) -%}
-    def {{ meth.name()|fn_name }}(self, {% call py::arg_list_decl(meth) %}):
-        {%- call py::docstring(meth, 8) %}
-        {%- call py::setup_args_extra_indent(meth) %}
-        return {{ return_type|lift_fn }}(
-            {% call py::to_ffi_call_with_prefix("self._pointer", meth) %}
-        )
-
-    {%- when None -%}
-    def {{ meth.name()|fn_name }}(self, {% call py::arg_list_decl(meth) %}):
-        {%- call py::docstring(meth, 8) %}
-        {%- call py::setup_args_extra_indent(meth) %}
-        {% call py::to_ffi_call_with_prefix("self._pointer", meth) %}
-    {% endmatch %}
-    {% endif %}
-    {% endfor %}
-=======
 {% endfor %}
 
 {%- for meth in obj.methods() -%}
@@ -146,7 +66,6 @@
             {%- call py::method_decl("__hash__", hash) %}
 {%      endmatch %}
 {% endfor %}
->>>>>>> c0e64b83
 
 
 class {{ ffi_converter_name }}:
