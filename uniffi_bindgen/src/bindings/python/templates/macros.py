{#
// Template to call into rust. Used in several places.
// Variable names in `arg_list_decl` should match up with arg lists
// passed to rust via `arg_list_lowered`
#}

{%- macro to_ffi_call(func) -%}
    {%- match func.throws_type() -%}
    {%- when Some with (e) -%}
_rust_call_with_error({{ e|ffi_converter_name }},
    {%- else -%}
_rust_call(
    {%- endmatch -%}
    _UniffiLib.{{ func.ffi_func().name() }},
    {%- call arg_list_lowered(func) -%}
)
{%- endmacro -%}

{%- macro to_ffi_call_with_prefix(prefix, func) -%}
    {%- match func.throws_type() -%}
    {%- when Some with (e) -%}
_rust_call_with_error(
    {{ e|ffi_converter_name }},
    {%- else -%}
_rust_call(
    {%- endmatch -%}
    _UniffiLib.{{ func.ffi_func().name() }},
    {{- prefix }},
    {%- call arg_list_lowered(func) -%}
)
{%- endmacro -%}

{%- macro arg_list_lowered(func) %}
    {%- for arg in func.arguments() %}
        {{ arg|lower_fn }}({{ arg.name()|var_name }})
        {%- if !loop.last %},{% endif %}
    {%- endfor %}
{%- endmacro -%}

{%- macro docstring(defn, indent_spaces) %}
{%- match defn.docstring() %}
{%- when Some(docstring) %}
{{ docstring|docstring(indent_spaces) }}
{%- else %}
{%- endmatch %}
{%- endmacro %}

{#-
// Arglist as used in Python declarations of methods, functions and constructors.
// Note the var_name and type_name filters.
-#}

{% macro arg_list_decl(func) %}
    {%- for arg in func.arguments() -%}
        {{ arg.name()|var_name }}
        {%- match arg.default_value() %}
        {%- when Some with(literal) %}: "typing.Union[object, {{ arg|type_name -}}]" = _DEFAULT
        {%- else %}: "{{ arg|type_name -}}"
        {%- endmatch %}
        {%- if !loop.last %},{% endif -%}
    {%- endfor %}
{%- endmacro %}

{#-
// Arglist as used in the _UniffiLib function declarations.
// Note unfiltered name but ffi_type_name filters.
-#}
{%- macro arg_list_ffi_decl(func) %}
    {%- for arg in func.arguments() %}
    {{ arg.type_().borrow()|ffi_type_name }},
    {%- endfor %}
    {%- if func.has_rust_call_status_arg() %}
    ctypes.POINTER(_UniffiRustCallStatus),{% endif %}
{% endmacro -%}

{#
 # Setup function arguments by initializing default values.
 #}
{%- macro setup_args(func) %}
    {%- for arg in func.arguments() %}
    {%- match arg.default_value() %}
    {%- when None %}
    {%- when Some with(literal) %}
    if {{ arg.name()|var_name }} is _DEFAULT:
        {{ arg.name()|var_name }} = {{ literal|literal_py(arg.as_type().borrow()) }}
    {%- endmatch %}
    {% endfor -%}
{%- endmacro -%}

{#
 # Exactly the same thing as `setup_args()` but with an extra 4 spaces of
 # indent so that it works with object methods.
 #}
{%- macro setup_args_extra_indent(func) %}
        {%- for arg in func.arguments() %}
        {%- match arg.default_value() %}
        {%- when None %}
        {%- when Some with(literal) %}
        if {{ arg.name()|var_name }} is _DEFAULT:
            {{ arg.name()|var_name }} = {{ literal|literal_py(arg.as_type().borrow()) }}
        {%- endmatch %}
        {% endfor -%}
{%- endmacro -%}

{#
 # Macro to call methods
 #}
{%- macro method_decl(py_method_name, meth) %}
{%  if meth.is_async() %}

<<<<<<< HEAD
    def {{ py_method_name }}(self, {% call arg_list_decl(meth) %}):
=======
    async def {{ py_method_name }}(self, {% call arg_list_decl(meth) %}):
        {%- call docstring(meth, 8) %}
>>>>>>> 80e6ad22
        {%- call setup_args_extra_indent(meth) %}
        return _uniffi_rust_call_async(
            _UniffiLib.{{ meth.ffi_func().name() }}(
                self._pointer, {% call arg_list_lowered(meth) %}
            ),
            _UniffiLib.{{ meth.ffi_rust_future_poll(ci) }},
            _UniffiLib.{{ meth.ffi_rust_future_complete(ci) }},
            _UniffiLib.{{ meth.ffi_rust_future_free(ci) }},
            # lift function
            {%- match meth.return_type() %}
            {%- when Some(return_type) %}
            {{ return_type|lift_fn }},
            {%- when None %}
            lambda val: None,
            {% endmatch %}
            # Error FFI converter
            {%- match meth.throws_type() %}
            {%- when Some(e) %}
            {{ e|ffi_converter_name }},
            {%- when None %}
            None,
            {%- endmatch %}
        )

{%- else -%}
{%-     match meth.return_type() %}

{%-         when Some with (return_type) %}

    def {{ py_method_name }}(self, {% call arg_list_decl(meth) %}) -> "{{ return_type|type_name }}":
        {%- call docstring(meth, 8) %}
        {%- call setup_args_extra_indent(meth) %}
        return {{ return_type|lift_fn }}(
            {% call to_ffi_call_with_prefix("self._pointer", meth) %}
        )

{%-         when None %}

    def {{ py_method_name }}(self, {% call arg_list_decl(meth) %}):
        {%- call docstring(meth, 8) %}
        {%- call setup_args_extra_indent(meth) %}
        {% call to_ffi_call_with_prefix("self._pointer", meth) %}
{%      endmatch %}
{%  endif %}

{% endmacro %}<|MERGE_RESOLUTION|>--- conflicted
+++ resolved
@@ -108,12 +108,8 @@
 {%- macro method_decl(py_method_name, meth) %}
 {%  if meth.is_async() %}
 
-<<<<<<< HEAD
     def {{ py_method_name }}(self, {% call arg_list_decl(meth) %}):
-=======
-    async def {{ py_method_name }}(self, {% call arg_list_decl(meth) %}):
         {%- call docstring(meth, 8) %}
->>>>>>> 80e6ad22
         {%- call setup_args_extra_indent(meth) %}
         return _uniffi_rust_call_async(
             _UniffiLib.{{ meth.ffi_func().name() }}(
