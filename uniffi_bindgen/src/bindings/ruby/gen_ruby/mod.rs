--- conflicted
+++ resolved
@@ -82,7 +82,6 @@
 
     pub fn type_ffi(type_: &FfiType) -> Result<String, askama::Error> {
         Ok(match type_ {
-<<<<<<< HEAD
             FfiType::Int8 => ":int8".to_string(),
             FfiType::UInt8 => ":uint8".to_string(),
             FfiType::Int16 => ":int16".to_string(),
@@ -93,26 +92,10 @@
             FfiType::UInt64 => ":uint64".to_string(),
             FfiType::Float32 => ":float".to_string(),
             FfiType::Float64 => ":double".to_string(),
-            FfiType::RustArcPtr(_) => ":pointer".to_string(),
+            FfiType::RustArcPtr(_) | FfiType::RustArcPtrUnsafe(_) => ":pointer".to_string(),
             FfiType::RustBuffer(_) => "RustBuffer.by_value".to_string(),
             FfiType::ForeignBytes => "ForeignBytes".to_string(),
             FfiType::ForeignCallback => unimplemented!("Callback interfaces are not implemented"),
-=======
-            FFIType::Int8 => ":int8".to_string(),
-            FFIType::UInt8 => ":uint8".to_string(),
-            FFIType::Int16 => ":int16".to_string(),
-            FFIType::UInt16 => ":uint16".to_string(),
-            FFIType::Int32 => ":int32".to_string(),
-            FFIType::UInt32 => ":uint32".to_string(),
-            FFIType::Int64 => ":int64".to_string(),
-            FFIType::UInt64 => ":uint64".to_string(),
-            FFIType::Float32 => ":float".to_string(),
-            FFIType::Float64 => ":double".to_string(),
-            FFIType::RustArcPtr(_) | FFIType::RustArcPtrUnsafe(_) => ":pointer".to_string(),
-            FFIType::RustBuffer => "RustBuffer.by_value".to_string(),
-            FFIType::ForeignBytes => "ForeignBytes".to_string(),
-            FFIType::ForeignCallback => unimplemented!("Callback interfaces are not implemented"),
->>>>>>> ea5d62ac
         })
     }
 
