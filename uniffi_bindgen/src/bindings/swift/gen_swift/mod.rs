/* This Source Code Form is subject to the terms of the Mozilla Public
 * License, v. 2.0. If a copy of the MPL was not distributed with this
 * file, You can obtain one at http://mozilla.org/MPL/2.0/. */

use once_cell::sync::Lazy;
use std::borrow::Borrow;
use std::cell::RefCell;
use std::collections::{BTreeSet, HashMap, HashSet};
use std::fmt::Debug;

use anyhow::{Context, Result};
use rinja::Template;

use heck::{ToLowerCamelCase, ToShoutySnakeCase, ToUpperCamelCase};
use serde::{Deserialize, Serialize};

use super::Bindings;
use crate::backend::TemplateExpression;

use crate::interface::*;

mod callback_interface;
mod compounds;
mod custom;
mod enum_;
mod external;
mod miscellany;
mod object;
mod primitives;
mod record;

/// A trait tor the implementation.
trait CodeType: Debug {
    /// The language specific label used to reference this type. This will be used in
    /// method signatures and property declarations.
    fn type_label(&self) -> String;

    /// A representation of this type label that can be used as part of another
    /// identifier. e.g. `read_foo()`, or `FooInternals`.
    ///
    /// This is especially useful when creating specialized objects or methods to deal
    /// with this type only.
    fn canonical_name(&self) -> String {
        self.type_label()
    }

    fn literal(&self, _literal: &Literal) -> Result<String> {
        unimplemented!("Unimplemented for {}", self.type_label())
    }

    /// Name of the FfiConverter
    ///
    /// This is the object that contains the lower, write, lift, and read methods for this type.
    fn ffi_converter_name(&self) -> String {
        format!("FfiConverter{}", self.canonical_name())
    }

    // XXX - the below should be removed and replace with the ffi_converter_name reference in the template.
    /// An expression for lowering a value into something we can pass over the FFI.
    fn lower(&self) -> String {
        format!("{}.lower", self.ffi_converter_name())
    }

    /// An expression for writing a value into a byte buffer.
    fn write(&self) -> String {
        format!("{}.write", self.ffi_converter_name())
    }

    /// An expression for lifting a value from something we received over the FFI.
    fn lift(&self) -> String {
        format!("{}.lift", self.ffi_converter_name())
    }

    /// An expression for reading a value from a byte buffer.
    fn read(&self) -> String {
        format!("{}.read", self.ffi_converter_name())
    }

    /// A list of imports that are needed if this type is in use.
    /// Classes are imported exactly once.
    fn imports(&self) -> Option<Vec<String>> {
        None
    }

    /// Function to run at startup
    fn initialization_fn(&self) -> Option<String> {
        None
    }
}

/// From <https://docs.swift.org/swift-book/documentation/the-swift-programming-language/lexicalstructure/#Keywords-and-Punctuation>
static KEYWORDS: Lazy<HashSet<String>> = Lazy::new(|| {
    [
        // Keywords used in declarations:
        "associatedtype",
        "class",
        "deinit",
        "enum",
        "extension",
        "fileprivate",
        "func",
        "import",
        "init",
        "inout",
        "internal",
        "let",
        "open",
        "operator",
        "private",
        "precedencegroup",
        "protocol",
        "public",
        "rethrows",
        "static",
        "struct",
        "subscript",
        "typealias",
        "var",
        // Keywords used in statements:
        "break",
        "case",
        "catch",
        "continue",
        "default",
        "defer",
        "do",
        "else",
        "fallthrough",
        "for",
        "guard",
        "if",
        "in",
        "repeat",
        "return",
        "throw",
        "switch",
        "where",
        "while",
        // Keywords used in expressions and types:
        "Any",
        "as",
        "await",
        "catch",
        "false",
        "is",
        "nil",
        "rethrows",
        "self",
        "Self",
        "super",
        "throw",
        "throws",
        "true",
        "try",
    ]
    .iter()
    .map(ToString::to_string)
    .collect::<HashSet<_>>()
});

/// Quote a name for use in a context where keywords must be quoted
pub fn quote_general_keyword(nm: String) -> String {
    if KEYWORDS.contains(&nm) {
        format!("`{nm}`")
    } else {
        nm
    }
}

/// Per <https://docs.swift.org/swift-book/documentation/the-swift-programming-language/lexicalstructure/#Keywords-and-Punctuation> subset of keywords which need quoting in arg context.
static ARG_KEYWORDS: Lazy<HashSet<String>> = Lazy::new(|| {
    ["inout", "var", "let"]
        .iter()
        .map(ToString::to_string)
        .collect::<HashSet<_>>()
});

/// Quote a name for use in arg context where fewer keywords must be quoted
pub fn quote_arg_keyword(nm: String) -> String {
    if ARG_KEYWORDS.contains(&nm) {
        format!("`{nm}`")
    } else {
        nm
    }
}

/// Config options for the caller to customize the generated Swift.
///
/// Note that this can only be used to control details of the Swift *that do not affect the underlying component*,
/// since the details of the underlying component are entirely determined by the `ComponentInterface`.
#[derive(Debug, Clone, Default, Serialize, Deserialize)]
pub struct Config {
    pub(super) module_name: Option<String>,
    ffi_module_name: Option<String>,
    ffi_module_filename: Option<String>,
    generate_module_map: Option<bool>,
    omit_argument_labels: Option<bool>,
    generate_immutable_records: Option<bool>,
<<<<<<< HEAD
=======
    experimental_sendable_value_types: Option<bool>,
    omit_localized_error_conformance: Option<bool>,
>>>>>>> fbe146ff
    #[serde(default)]
    custom_types: HashMap<String, CustomTypeConfig>,
}

#[derive(Debug, Default, Clone, Serialize, Deserialize)]
pub struct CustomTypeConfig {
    imports: Option<Vec<String>>,
    type_name: Option<String>,
    into_custom: TemplateExpression,
    from_custom: TemplateExpression,
}

impl Config {
    /// The name of the Swift module containing the high-level foreign-language bindings.
    /// Panics if the module name hasn't been configured.
    pub fn module_name(&self) -> String {
        self.module_name
            .as_ref()
            .expect("module name should have been set in update_component_configs")
            .clone()
    }

    /// The name of the lower-level C module containing the FFI declarations.
    pub fn ffi_module_name(&self) -> String {
        match self.ffi_module_name.as_ref() {
            Some(name) => name.clone(),
            None => format!("{}FFI", self.module_name()),
        }
    }

    /// The filename stem for the lower-level C module containing the FFI declarations.
    pub fn ffi_module_filename(&self) -> String {
        match self.ffi_module_filename.as_ref() {
            Some(name) => name.clone(),
            None => self.ffi_module_name(),
        }
    }

    /// The name of the `.modulemap` file for the lower-level C module with FFI declarations.
    pub fn modulemap_filename(&self) -> String {
        format!("{}.modulemap", self.ffi_module_filename())
    }

    /// The name of the `.h` file for the lower-level C module with FFI declarations.
    pub fn header_filename(&self) -> String {
        format!("{}.h", self.ffi_module_filename())
    }

    /// Whether to generate a `.modulemap` file for the lower-level C module with FFI declarations.
    pub fn generate_module_map(&self) -> bool {
        self.generate_module_map.unwrap_or(true)
    }

    /// Whether to omit argument labels in Swift function definitions.
    pub fn omit_argument_labels(&self) -> bool {
        self.omit_argument_labels.unwrap_or(false)
    }

    /// Whether to generate immutable records (`let` instead of `var`)
    pub fn generate_immutable_records(&self) -> bool {
        self.generate_immutable_records.unwrap_or(false)
    }
<<<<<<< HEAD
=======

    /// Whether to mark value types as 'Sendable'
    pub fn experimental_sendable_value_types(&self) -> bool {
        self.experimental_sendable_value_types.unwrap_or(false)
    }

    // Whether to make generated error types conform to `LocalizedError`. Default: false.
    pub fn omit_localized_error_conformance(&self) -> bool {
        self.omit_localized_error_conformance.unwrap_or(false)
    }
>>>>>>> fbe146ff
}

/// Generate UniFFI component bindings for Swift, as strings in memory.
pub fn generate_bindings(config: &Config, ci: &ComponentInterface) -> Result<Bindings> {
    let header = BridgingHeader::new(config, ci)
        .render()
        .context("failed to render Swift bridging header")?;
    let library = SwiftWrapper::new(config.clone(), ci)
        .render()
        .context("failed to render Swift library")?;
    let modulemap = if config.generate_module_map() {
        Some(
            ModuleMap::new_for_single_component(config, ci)
                .render()
                .context("failed to render Swift modulemap")?,
        )
    } else {
        None
    };
    Ok(Bindings {
        library,
        header,
        modulemap,
    })
}

/// Generate the bridging header for a component
pub fn generate_header(config: &Config, ci: &ComponentInterface) -> Result<String> {
    BridgingHeader::new(config, ci)
        .render()
        .context("failed to render Swift bridging header")
}

/// Generate the swift source for a component
pub fn generate_swift(config: &Config, ci: &ComponentInterface) -> Result<String> {
    SwiftWrapper::new(config.clone(), ci)
        .render()
        .context("failed to render Swift library")
}

/// Generate the modulemap for a set of components
pub fn generate_modulemap(
    module_name: String,
    header_filenames: Vec<String>,
    xcframework: bool,
) -> Result<String> {
    ModuleMap {
        module_name,
        header_filenames,
        xcframework,
    }
    .render()
    .context("failed to render Swift library")
}

/// Renders Swift helper code for all types
///
/// This template is a bit different than others in that it stores internal state from the render
/// process.  Make sure to only call `render()` once.
#[derive(Template)]
#[template(syntax = "swift", escape = "none", path = "Types.swift")]
pub struct TypeRenderer<'a> {
    config: &'a Config,
    ci: &'a ComponentInterface,
    // Track included modules for the `include_once()` macro
    include_once_names: RefCell<HashSet<String>>,
    // Track imports added with the `add_import()` macro
    imports: RefCell<BTreeSet<String>>,
}

impl<'a> TypeRenderer<'a> {
    fn new(config: &'a Config, ci: &'a ComponentInterface) -> Self {
        Self {
            config,
            ci,
            include_once_names: RefCell::new(HashSet::new()),
            imports: RefCell::new(BTreeSet::new()),
        }
    }

    // The following methods are used by the `Types.swift` macros.

    // Helper for the including a template, but only once.
    //
    // The first time this is called with a name it will return true, indicating that we should
    // include the template.  Subsequent calls will return false.
    fn include_once_check(&self, name: &str) -> bool {
        self.include_once_names
            .borrow_mut()
            .insert(name.to_string())
    }

    // Helper to add an import statement
    //
    // Call this inside your template to cause an import statement to be added at the top of the
    // file.  Imports will be sorted and de-deuped.
    //
    // Returns an empty string so that it can be used inside an rinja `{{ }}` block.
    fn add_import(&self, name: &str) -> &str {
        self.imports.borrow_mut().insert(name.to_owned());
        ""
    }
}

/// Template for generating the `.h` file that defines the low-level C FFI.
///
/// This file defines only the low-level structs and functions that are exposed
/// by the compiled Rust code. It gets wrapped into a higher-level API by the
/// code from [`SwiftWrapper`].
#[derive(Template)]
#[template(syntax = "c", escape = "none", path = "BridgingHeaderTemplate.h")]
pub struct BridgingHeader<'config, 'ci> {
    _config: &'config Config,
    ci: &'ci ComponentInterface,
}

impl<'config, 'ci> BridgingHeader<'config, 'ci> {
    pub fn new(config: &'config Config, ci: &'ci ComponentInterface) -> Self {
        Self {
            _config: config,
            ci,
        }
    }
}

/// Template for generating the `.modulemap` file that exposes the low-level C FFI.
///
/// This file defines how the low-level C FFI from [`BridgingHeader`] gets exposed
/// as a Swift module that can be called by other Swift code. In our case, its only
/// job is to define the *name* of the Swift module that will contain the FFI functions
/// so that it can be imported by the higher-level code in from [`SwiftWrapper`].
#[derive(Template)]
#[template(syntax = "c", escape = "none", path = "ModuleMapTemplate.modulemap")]
pub struct ModuleMap {
    module_name: String,
    header_filenames: Vec<String>,
    xcframework: bool,
}

impl ModuleMap {
    pub fn new_for_single_component(config: &Config, _ci: &ComponentInterface) -> Self {
        Self {
            module_name: config.ffi_module_name(),
            header_filenames: vec![config.header_filename()],
            xcframework: false,
        }
    }
}

#[derive(Template)]
#[template(syntax = "swift", escape = "none", path = "wrapper.swift")]
pub struct SwiftWrapper<'a> {
    config: Config,
    ci: &'a ComponentInterface,
    type_helper_code: String,
    type_imports: BTreeSet<String>,
}
impl<'a> SwiftWrapper<'a> {
    pub fn new(config: Config, ci: &'a ComponentInterface) -> Self {
        let type_renderer = TypeRenderer::new(&config, ci);
        let type_helper_code = type_renderer.render().unwrap();
        let type_imports = type_renderer.imports.into_inner();
        Self {
            config,
            ci,
            type_helper_code,
            type_imports,
        }
    }

    pub fn imports(&self) -> Vec<String> {
        self.type_imports.iter().cloned().collect()
    }

    pub fn initialization_fns(&self) -> Vec<String> {
        self.ci
            .iter_types()
            .map(|t| SwiftCodeOracle.find(t))
            .filter_map(|ct| ct.initialization_fn())
            .collect()
    }
}

#[derive(Clone)]
pub struct SwiftCodeOracle;

impl SwiftCodeOracle {
    // Map `Type` instances to a `Box<dyn CodeType>` for that type.
    //
    // There is a companion match in `templates/Types.swift` which performs a similar function for the
    // template code.
    //
    //   - When adding additional types here, make sure to also add a match arm to the `Types.swift` template.
    //   - To keep things manageable, let's try to limit ourselves to these 2 mega-matches
    fn create_code_type(&self, type_: Type) -> Box<dyn CodeType> {
        match type_ {
            Type::UInt8 => Box::new(primitives::UInt8CodeType),
            Type::Int8 => Box::new(primitives::Int8CodeType),
            Type::UInt16 => Box::new(primitives::UInt16CodeType),
            Type::Int16 => Box::new(primitives::Int16CodeType),
            Type::UInt32 => Box::new(primitives::UInt32CodeType),
            Type::Int32 => Box::new(primitives::Int32CodeType),
            Type::UInt64 => Box::new(primitives::UInt64CodeType),
            Type::Int64 => Box::new(primitives::Int64CodeType),
            Type::Float32 => Box::new(primitives::Float32CodeType),
            Type::Float64 => Box::new(primitives::Float64CodeType),
            Type::Boolean => Box::new(primitives::BooleanCodeType),
            Type::String => Box::new(primitives::StringCodeType),
            Type::Bytes => Box::new(primitives::BytesCodeType),

            Type::Timestamp => Box::new(miscellany::TimestampCodeType),
            Type::Duration => Box::new(miscellany::DurationCodeType),

            Type::Enum { name, .. } => Box::new(enum_::EnumCodeType::new(name)),
            Type::Object { name, imp, .. } => Box::new(object::ObjectCodeType::new(name, imp)),
            Type::Record { name, .. } => Box::new(record::RecordCodeType::new(name)),
            Type::CallbackInterface { name, .. } => {
                Box::new(callback_interface::CallbackInterfaceCodeType::new(name))
            }
            Type::Optional { inner_type } => {
                Box::new(compounds::OptionalCodeType::new(*inner_type))
            }
            Type::Sequence { inner_type } => {
                Box::new(compounds::SequenceCodeType::new(*inner_type))
            }
            Type::Map {
                key_type,
                value_type,
            } => Box::new(compounds::MapCodeType::new(*key_type, *value_type)),
            Type::External { name, .. } => Box::new(external::ExternalCodeType::new(name)),
            Type::Custom { name, .. } => Box::new(custom::CustomCodeType::new(name)),
        }
    }

    fn find(&self, type_: &Type) -> Box<dyn CodeType> {
        self.create_code_type(type_.clone())
    }

    /// Get the idiomatic Swift rendering of a class name (for enums, records, errors, etc).
    fn class_name<S: AsRef<str>>(&self, nm: S) -> String {
        nm.as_ref().to_string().to_upper_camel_case()
    }

    /// Get the idiomatic Swift rendering of a function name.
    fn fn_name<S: AsRef<str>>(&self, nm: S) -> String {
        nm.as_ref().to_string().to_lower_camel_case()
    }

    /// Get the idiomatic Swift rendering of a variable name.
    fn var_name<S: AsRef<str>>(&self, nm: S) -> String {
        nm.as_ref().to_string().to_lower_camel_case()
    }

    /// Get the idiomatic Swift rendering of an individual enum variant.
    fn enum_variant_name<S: AsRef<str>>(&self, nm: S) -> String {
        nm.as_ref().to_string().to_lower_camel_case()
    }

    /// Get the idiomatic Swift rendering of an FFI callback function name
    fn ffi_callback_name<S: AsRef<str>>(&self, nm: S) -> String {
        format!("Uniffi{}", nm.as_ref().to_upper_camel_case())
    }

    /// Get the idiomatic Swift rendering of an FFI struct name
    fn ffi_struct_name<S: AsRef<str>>(&self, nm: S) -> String {
        format!("Uniffi{}", nm.as_ref().to_upper_camel_case())
    }

    /// Get the idiomatic Swift rendering of an if guard name
    fn if_guard_name<S: AsRef<str>>(&self, nm: S) -> String {
        format!("UNIFFI_FFIDEF_{}", nm.as_ref().to_shouty_snake_case())
    }

    fn ffi_type_label(&self, ffi_type: &FfiType) -> String {
        match ffi_type {
            FfiType::Int8 => "Int8".into(),
            FfiType::UInt8 => "UInt8".into(),
            FfiType::Int16 => "Int16".into(),
            FfiType::UInt16 => "UInt16".into(),
            FfiType::Int32 => "Int32".into(),
            FfiType::UInt32 => "UInt32".into(),
            FfiType::Int64 => "Int64".into(),
            FfiType::UInt64 => "UInt64".into(),
            FfiType::Float32 => "Float".into(),
            FfiType::Float64 => "Double".into(),
            FfiType::Handle => "UInt64".into(),
            FfiType::RustArcPtr(_) => "UnsafeMutableRawPointer".into(),
            FfiType::RustBuffer(_) => "RustBuffer".into(),
            FfiType::RustCallStatus => "RustCallStatus".into(),
            FfiType::ForeignBytes => "ForeignBytes".into(),
            // Note: @escaping is required for Swift versions before 5.7 for callbacks passed into
            // async functions. Swift 5.7 and later does not require it.  We should probably remove
            // it once we upgrade our minimum requirement to 5.7 or later.
            FfiType::Callback(name) => format!("@escaping {}", self.ffi_callback_name(name)),
            FfiType::Struct(name) => self.ffi_struct_name(name),
            FfiType::Reference(inner) => {
                format!("UnsafePointer<{}>", self.ffi_type_label(inner))
            }
            FfiType::MutReference(inner) => {
                format!("UnsafeMutablePointer<{}>", self.ffi_type_label(inner))
            }
            FfiType::VoidPointer => "UnsafeMutableRawPointer".into(),
        }
    }

    /// Default values for FFI types
    ///
    /// Used to set a default return value when returning an error
    fn ffi_default_value(&self, return_type: Option<&FfiType>) -> String {
        match return_type {
            Some(t) => match t {
                FfiType::UInt8
                | FfiType::Int8
                | FfiType::UInt16
                | FfiType::Int16
                | FfiType::UInt32
                | FfiType::Int32
                | FfiType::UInt64
                | FfiType::Int64 => "0".to_owned(),
                FfiType::Float32 | FfiType::Float64 => "0.0".to_owned(),
                FfiType::RustArcPtr(_) => "nil".to_owned(),
                FfiType::RustBuffer(_) => "RustBuffer.empty()".to_owned(),
                _ => unimplemented!("FFI return type: {t:?}"),
            },
            // When we need to use a value for void returns, we use a `u8` placeholder
            None => "0".to_owned(),
        }
    }

    /// Get the name of the protocol and class name for an object.
    ///
    /// If we support callback interfaces, the protocol name is the object name, and the class name is derived from that.
    /// Otherwise, the class name is the object name and the protocol name is derived from that.
    ///
    /// This split determines what types `FfiConverter.lower()` inputs.  If we support callback
    /// interfaces, `lower` must lower anything that implements the protocol.  If not, then lower
    /// only lowers the concrete class.
    fn object_names(&self, obj: &Object) -> (String, String) {
        let class_name = self.class_name(obj.name());
        if obj.has_callback_interface() {
            let impl_name = format!("{class_name}Impl");
            (class_name, impl_name)
        } else {
            (format!("{class_name}Protocol"), class_name)
        }
    }
}

pub mod filters {
    use super::*;
    pub use crate::backend::filters::*;
    use uniffi_meta::LiteralMetadata;

    fn oracle() -> &'static SwiftCodeOracle {
        &SwiftCodeOracle
    }

    pub fn type_name(as_type: &impl AsType) -> Result<String, rinja::Error> {
        Ok(oracle().find(&as_type.as_type()).type_label())
    }

    pub fn return_type_name(as_type: Option<&impl AsType>) -> Result<String, rinja::Error> {
        Ok(match as_type {
            Some(as_type) => oracle().find(&as_type.as_type()).type_label(),
            None => "()".to_owned(),
        })
    }

    pub fn canonical_name(as_type: &impl AsType) -> Result<String, rinja::Error> {
        Ok(oracle().find(&as_type.as_type()).canonical_name())
    }

    pub fn ffi_converter_name(as_type: &impl AsType) -> Result<String, rinja::Error> {
        Ok(oracle().find(&as_type.as_type()).ffi_converter_name())
    }

    pub fn ffi_error_converter_name(as_type: &impl AsType) -> Result<String, rinja::Error> {
        // special handling for types used as errors.
        let mut name = oracle().find(&as_type.as_type()).ffi_converter_name();
        if matches!(&as_type.as_type(), Type::Object { .. }) {
            name.push_str("__as_error")
        }
        Ok(name)
    }

    pub fn lower_fn(as_type: &impl AsType) -> Result<String, rinja::Error> {
        Ok(oracle().find(&as_type.as_type()).lower())
    }

    pub fn write_fn(as_type: &impl AsType) -> Result<String, rinja::Error> {
        Ok(oracle().find(&as_type.as_type()).write())
    }

    pub fn lift_fn(as_type: &impl AsType) -> Result<String, rinja::Error> {
        Ok(oracle().find(&as_type.as_type()).lift())
    }

    pub fn read_fn(as_type: &impl AsType) -> Result<String, rinja::Error> {
        Ok(oracle().find(&as_type.as_type()).read())
    }

    pub fn literal_swift(literal: &Literal, as_type: &impl AsType) -> Result<String, rinja::Error> {
        oracle()
            .find(&as_type.as_type())
            .literal(literal)
            .map_err(|e| to_rinja_error(&e))
    }

    // Get the idiomatic Swift rendering of an individual enum variant's discriminant
    pub fn variant_discr_literal(e: &Enum, index: &usize) -> Result<String, rinja::Error> {
        let literal = e.variant_discr(*index).expect("invalid index");
        match literal {
            LiteralMetadata::UInt(v, _, _) => Ok(v.to_string()),
            LiteralMetadata::Int(v, _, _) => Ok(v.to_string()),
            _ => unreachable!("expected an UInt!"),
        }
    }

    /// Get the Swift type for an FFIType
    pub fn ffi_type_name(ffi_type: &FfiType) -> Result<String, rinja::Error> {
        Ok(oracle().ffi_type_label(ffi_type))
    }

    pub fn ffi_default_value(return_type: Option<FfiType>) -> Result<String, rinja::Error> {
        Ok(oracle().ffi_default_value(return_type.as_ref()))
    }

    /// Like `ffi_type_name`, but used in `BridgingHeaderTemplate.h` which uses a slightly different
    /// names.
    pub fn header_ffi_type_name(ffi_type: &FfiType) -> Result<String, rinja::Error> {
        Ok(match ffi_type {
            FfiType::Int8 => "int8_t".into(),
            FfiType::UInt8 => "uint8_t".into(),
            FfiType::Int16 => "int16_t".into(),
            FfiType::UInt16 => "uint16_t".into(),
            FfiType::Int32 => "int32_t".into(),
            FfiType::UInt32 => "uint32_t".into(),
            FfiType::Int64 => "int64_t".into(),
            FfiType::UInt64 => "uint64_t".into(),
            FfiType::Float32 => "float".into(),
            FfiType::Float64 => "double".into(),
            FfiType::Handle => "uint64_t".into(),
            FfiType::RustArcPtr(_) => "void*_Nonnull".into(),
            FfiType::RustBuffer(_) => "RustBuffer".into(),
            FfiType::RustCallStatus => "RustCallStatus".into(),
            FfiType::ForeignBytes => "ForeignBytes".into(),
            FfiType::Callback(name) => {
                format!("{} _Nonnull", SwiftCodeOracle.ffi_callback_name(name))
            }
            FfiType::Struct(name) => SwiftCodeOracle.ffi_struct_name(name),
            FfiType::Reference(inner) => {
                format!("const {}* _Nonnull", header_ffi_type_name(inner)?)
            }
            FfiType::MutReference(inner) => format!("{}* _Nonnull", header_ffi_type_name(inner)?),
            FfiType::VoidPointer => "void* _Nonnull".into(),
        })
    }

    /// Get the idiomatic Swift rendering of a class name (for enums, records, errors, etc).
    pub fn class_name(nm: &str) -> Result<String, rinja::Error> {
        Ok(oracle().class_name(nm))
    }

    /// Get the idiomatic Swift rendering of a function name.
    pub fn fn_name(nm: &str) -> Result<String, rinja::Error> {
        Ok(quote_general_keyword(oracle().fn_name(nm)))
    }

    /// Get the idiomatic Swift rendering of a variable name.
    pub fn var_name(nm: &str) -> Result<String, rinja::Error> {
        Ok(quote_general_keyword(oracle().var_name(nm)))
    }

    /// Get the idiomatic Swift rendering of an arguments name.
    /// This is the same as the var name but quoting is not required.
    pub fn arg_name(nm: &str) -> Result<String, rinja::Error> {
        Ok(quote_arg_keyword(oracle().var_name(nm)))
    }

    /// Get the idiomatic Swift rendering of an individual enum variant, quoted if it is a keyword (for use in e.g. declarations)
    pub fn enum_variant_swift_quoted(nm: &str) -> Result<String, rinja::Error> {
        Ok(quote_general_keyword(oracle().enum_variant_name(nm)))
    }

    /// Like enum_variant_swift_quoted, but a class name.
    pub fn error_variant_swift_quoted(nm: &str) -> Result<String, rinja::Error> {
        Ok(quote_general_keyword(oracle().class_name(nm)))
    }

    /// Get the idiomatic Swift rendering of an FFI callback function name
    pub fn ffi_callback_name(nm: &str) -> Result<String, rinja::Error> {
        Ok(oracle().ffi_callback_name(nm))
    }

    /// Get the idiomatic Swift rendering of an FFI struct name
    pub fn ffi_struct_name(nm: &str) -> Result<String, rinja::Error> {
        Ok(oracle().ffi_struct_name(nm))
    }

    /// Get the idiomatic Swift rendering of an if guard name
    pub fn if_guard_name(nm: &str) -> Result<String, rinja::Error> {
        Ok(oracle().if_guard_name(nm))
    }

    /// Get the idiomatic Swift rendering of docstring
    pub fn docstring(docstring: &str, spaces: &i32) -> Result<String, rinja::Error> {
        let middle = textwrap::indent(&textwrap::dedent(docstring), " * ");
        let wrapped = format!("/**\n{middle}\n */");

        let spaces = usize::try_from(*spaces).unwrap_or_default();
        Ok(textwrap::indent(&wrapped, &" ".repeat(spaces)))
    }

    pub fn object_names(obj: &Object) -> Result<(String, String), rinja::Error> {
        Ok(SwiftCodeOracle.object_names(obj))
    }
}<|MERGE_RESOLUTION|>--- conflicted
+++ resolved
@@ -196,11 +196,7 @@
     generate_module_map: Option<bool>,
     omit_argument_labels: Option<bool>,
     generate_immutable_records: Option<bool>,
-<<<<<<< HEAD
-=======
-    experimental_sendable_value_types: Option<bool>,
     omit_localized_error_conformance: Option<bool>,
->>>>>>> fbe146ff
     #[serde(default)]
     custom_types: HashMap<String, CustomTypeConfig>,
 }
@@ -263,19 +259,11 @@
     pub fn generate_immutable_records(&self) -> bool {
         self.generate_immutable_records.unwrap_or(false)
     }
-<<<<<<< HEAD
-=======
-
-    /// Whether to mark value types as 'Sendable'
-    pub fn experimental_sendable_value_types(&self) -> bool {
-        self.experimental_sendable_value_types.unwrap_or(false)
-    }
 
     // Whether to make generated error types conform to `LocalizedError`. Default: false.
     pub fn omit_localized_error_conformance(&self) -> bool {
         self.omit_localized_error_conformance.unwrap_or(false)
     }
->>>>>>> fbe146ff
 }
 
 /// Generate UniFFI component bindings for Swift, as strings in memory.
