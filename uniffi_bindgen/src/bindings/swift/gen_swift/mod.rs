--- conflicted
+++ resolved
@@ -170,11 +170,8 @@
     omit_argument_labels: Option<bool>,
     generate_immutable_records: Option<bool>,
     omit_localized_error_conformance: Option<bool>,
-<<<<<<< HEAD
     omit_case_iterable_conformance: Option<bool>,
-=======
     generate_codable_conformance: Option<bool>,
->>>>>>> f23d818a
     #[serde(default)]
     custom_types: HashMap<String, CustomTypeConfig>,
     #[serde(default)]
@@ -268,15 +265,14 @@
         self.omit_localized_error_conformance.unwrap_or(false)
     }
 
-<<<<<<< HEAD
     /// Whether to make simple generated enum and error types conform to `CaseIterable`. Default: false.
     pub fn omit_case_iterable_conformance(&self) -> bool {
         self.omit_case_iterable_conformance.unwrap_or(false)
-=======
+    }
+
     /// Whether to make generated records, enums and errors conform to `Codable`. Default: false.
     pub fn generate_codable_conformance(&self) -> bool {
         self.generate_codable_conformance.unwrap_or(false)
->>>>>>> f23d818a
     }
 
     /// Extra frameworks to link this Swift module against. This is populated in the modulemap file,
