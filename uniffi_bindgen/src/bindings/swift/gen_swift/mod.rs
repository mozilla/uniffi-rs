/* This Source Code Form is subject to the terms of the Mozilla Public
 * License, v. 2.0. If a copy of the MPL was not distributed with this
 * file, You can obtain one at http://mozilla.org/MPL/2.0/. */

use std::borrow::Borrow;
use std::cell::RefCell;
use std::collections::{BTreeSet, HashMap, HashSet};

use anyhow::{Context, Result};
use askama::Template;
use heck::{ToLowerCamelCase, ToUpperCamelCase};
use serde::{Deserialize, Serialize};

use super::Bindings;
use crate::backend::{CodeType, TemplateExpression};
use crate::interface::*;
use crate::BindingsConfig;

mod callback_interface;
mod compounds;
mod custom;
mod enum_;
mod executor;
mod external;
mod miscellany;
mod object;
mod primitives;
mod record;

/// Config options for the caller to customize the generated Swift.
///
/// Note that this can only be used to control details of the Swift *that do not affect the underlying component*,
/// since the details of the underlying component are entirely determined by the `ComponentInterface`.
#[derive(Debug, Clone, Default, Serialize, Deserialize)]
pub struct Config {
    cdylib_name: Option<String>,
    module_name: Option<String>,
    ffi_module_name: Option<String>,
    ffi_module_filename: Option<String>,
    generate_module_map: Option<bool>,
    omit_argument_labels: Option<bool>,
    #[serde(default)]
    custom_types: HashMap<String, CustomTypeConfig>,
}

#[derive(Debug, Default, Clone, Serialize, Deserialize)]
pub struct CustomTypeConfig {
    imports: Option<Vec<String>>,
    type_name: Option<String>,
    into_custom: TemplateExpression,
    from_custom: TemplateExpression,
}

impl Config {
    /// The name of the Swift module containing the high-level foreign-language bindings.
    pub fn module_name(&self) -> String {
        match self.module_name.as_ref() {
            Some(name) => name.clone(),
            None => "uniffi".into(),
        }
    }

    /// The name of the lower-level C module containing the FFI declarations.
    pub fn ffi_module_name(&self) -> String {
        match self.ffi_module_name.as_ref() {
            Some(name) => name.clone(),
            None => format!("{}FFI", self.module_name()),
        }
    }

    /// The filename stem for the lower-level C module containing the FFI declarations.
    pub fn ffi_module_filename(&self) -> String {
        match self.ffi_module_filename.as_ref() {
            Some(name) => name.clone(),
            None => self.ffi_module_name(),
        }
    }

    /// The name of the `.modulemap` file for the lower-level C module with FFI declarations.
    pub fn modulemap_filename(&self) -> String {
        format!("{}.modulemap", self.ffi_module_filename())
    }

    /// The name of the `.h` file for the lower-level C module with FFI declarations.
    pub fn header_filename(&self) -> String {
        format!("{}.h", self.ffi_module_filename())
    }

    /// The name of the compiled Rust library containing the FFI implementation.
    pub fn cdylib_name(&self) -> String {
        if let Some(cdylib_name) = &self.cdylib_name {
            cdylib_name.clone()
        } else {
            "uniffi".into()
        }
    }

    /// Whether to generate a `.modulemap` file for the lower-level C module with FFI declarations.
    pub fn generate_module_map(&self) -> bool {
        self.generate_module_map.unwrap_or(true)
    }

    /// Whether to omit argument labels in Swift function definitions.
    pub fn omit_argument_labels(&self) -> bool {
        self.omit_argument_labels.unwrap_or(false)
    }
}

impl BindingsConfig for Config {
    const TOML_KEY: &'static str = "swift";

    fn update_from_ci(&mut self, ci: &ComponentInterface) {
        self.module_name
            .get_or_insert_with(|| ci.namespace().into());
        self.cdylib_name
            .get_or_insert_with(|| format!("uniffi_{}", ci.namespace()));
    }

    fn update_from_cdylib_name(&mut self, cdylib_name: &str) {
        self.cdylib_name
            .get_or_insert_with(|| cdylib_name.to_string());
    }

    fn update_from_dependency_configs(&mut self, _config_map: HashMap<&str, &Self>) {}
}

/// Generate UniFFI component bindings for Swift, as strings in memory.
///
pub fn generate_bindings(config: &Config, ci: &ComponentInterface) -> Result<Bindings> {
    let header = BridgingHeader::new(config, ci)
        .render()
        .context("failed to render Swift bridging header")?;
    let library = SwiftWrapper::new(config.clone(), ci)
        .render()
        .context("failed to render Swift library")?;
    let modulemap = if config.generate_module_map() {
        Some(
            ModuleMap::new(config, ci)
                .render()
                .context("failed to render Swift modulemap")?,
        )
    } else {
        None
    };
    Ok(Bindings {
        library,
        header,
        modulemap,
    })
}

/// Renders Swift helper code for all types
///
/// This template is a bit different than others in that it stores internal state from the render
/// process.  Make sure to only call `render()` once.
#[derive(Template)]
#[template(syntax = "swift", escape = "none", path = "Types.swift")]
pub struct TypeRenderer<'a> {
    config: &'a Config,
    ci: &'a ComponentInterface,
    // Track included modules for the `include_once()` macro
    include_once_names: RefCell<HashSet<String>>,
    // Track imports added with the `add_import()` macro
    imports: RefCell<BTreeSet<String>>,
}

impl<'a> TypeRenderer<'a> {
    fn new(config: &'a Config, ci: &'a ComponentInterface) -> Self {
        Self {
            config,
            ci,
            include_once_names: RefCell::new(HashSet::new()),
            imports: RefCell::new(BTreeSet::new()),
        }
    }

    // The following methods are used by the `Types.swift` macros.

    // Helper for the including a template, but only once.
    //
    // The first time this is called with a name it will return true, indicating that we should
    // include the template.  Subsequent calls will return false.
    fn include_once_check(&self, name: &str) -> bool {
        self.include_once_names
            .borrow_mut()
            .insert(name.to_string())
    }

    // Helper to add an import statement
    //
    // Call this inside your template to cause an import statement to be added at the top of the
    // file.  Imports will be sorted and de-deuped.
    //
    // Returns an empty string so that it can be used inside an askama `{{ }}` block.
    fn add_import(&self, name: &str) -> &str {
        self.imports.borrow_mut().insert(name.to_owned());
        ""
    }
}

/// Template for generating the `.h` file that defines the low-level C FFI.
///
/// This file defines only the low-level structs and functions that are exposed
/// by the compiled Rust code. It gets wrapped into a higher-level API by the
/// code from [`SwiftWrapper`].
#[derive(Template)]
#[template(syntax = "c", escape = "none", path = "BridgingHeaderTemplate.h")]
pub struct BridgingHeader<'config, 'ci> {
    _config: &'config Config,
    ci: &'ci ComponentInterface,
}

impl<'config, 'ci> BridgingHeader<'config, 'ci> {
    pub fn new(config: &'config Config, ci: &'ci ComponentInterface) -> Self {
        Self {
            _config: config,
            ci,
        }
    }
}

/// Template for generating the `.modulemap` file that exposes the low-level C FFI.
///
/// This file defines how the low-level C FFI from [`BridgingHeader`] gets exposed
/// as a Swift module that can be called by other Swift code. In our case, its only
/// job is to define the *name* of the Swift module that will contain the FFI functions
/// so that it can be imported by the higher-level code in from [`SwiftWrapper`].
#[derive(Template)]
#[template(syntax = "c", escape = "none", path = "ModuleMapTemplate.modulemap")]
pub struct ModuleMap<'config, 'ci> {
    config: &'config Config,
    _ci: &'ci ComponentInterface,
}

impl<'config, 'ci> ModuleMap<'config, 'ci> {
    pub fn new(config: &'config Config, _ci: &'ci ComponentInterface) -> Self {
        Self { config, _ci }
    }
}

#[derive(Template)]
#[template(syntax = "swift", escape = "none", path = "wrapper.swift")]
pub struct SwiftWrapper<'a> {
    config: Config,
    ci: &'a ComponentInterface,
    type_helper_code: String,
    type_imports: BTreeSet<String>,
}
impl<'a> SwiftWrapper<'a> {
    pub fn new(config: Config, ci: &'a ComponentInterface) -> Self {
        let type_renderer = TypeRenderer::new(&config, ci);
        let type_helper_code = type_renderer.render().unwrap();
        let type_imports = type_renderer.imports.into_inner();
        Self {
            config,
            ci,
            type_helper_code,
            type_imports,
        }
    }

    pub fn imports(&self) -> Vec<String> {
        self.type_imports.iter().cloned().collect()
    }

    pub fn initialization_fns(&self) -> Vec<String> {
        self.ci
            .iter_types()
            .map(|t| SwiftCodeOracle.find(t))
            .filter_map(|ct| ct.initialization_fn())
            .collect()
    }
}

#[derive(Clone)]
pub struct SwiftCodeOracle;

impl SwiftCodeOracle {
    // Map `Type` instances to a `Box<dyn CodeType>` for that type.
    //
    // There is a companion match in `templates/Types.swift` which performs a similar function for the
    // template code.
    //
    //   - When adding additional types here, make sure to also add a match arm to the `Types.swift` template.
    //   - To keep things manageable, let's try to limit ourselves to these 2 mega-matches
    fn create_code_type(&self, type_: Type) -> Box<dyn CodeType> {
        match type_ {
            Type::UInt8 => Box::new(primitives::UInt8CodeType),
            Type::Int8 => Box::new(primitives::Int8CodeType),
            Type::UInt16 => Box::new(primitives::UInt16CodeType),
            Type::Int16 => Box::new(primitives::Int16CodeType),
            Type::UInt32 => Box::new(primitives::UInt32CodeType),
            Type::Int32 => Box::new(primitives::Int32CodeType),
            Type::UInt64 => Box::new(primitives::UInt64CodeType),
            Type::Int64 => Box::new(primitives::Int64CodeType),
            Type::Float32 => Box::new(primitives::Float32CodeType),
            Type::Float64 => Box::new(primitives::Float64CodeType),
            Type::Boolean => Box::new(primitives::BooleanCodeType),
            Type::String => Box::new(primitives::StringCodeType),
            Type::Bytes => Box::new(primitives::BytesCodeType),

            Type::Timestamp => Box::new(miscellany::TimestampCodeType),
            Type::Duration => Box::new(miscellany::DurationCodeType),

            Type::Enum(id) => Box::new(enum_::EnumCodeType::new(id)),
            Type::Object { name, .. } => Box::new(object::ObjectCodeType::new(name)),
            Type::Record(id) => Box::new(record::RecordCodeType::new(id)),
            Type::CallbackInterface(id) => {
                Box::new(callback_interface::CallbackInterfaceCodeType::new(id))
            }
            Type::ForeignExecutor => Box::new(executor::ForeignExecutorCodeType),
            Type::Optional(inner) => Box::new(compounds::OptionalCodeType::new(*inner)),
            Type::Sequence(inner) => Box::new(compounds::SequenceCodeType::new(*inner)),
            Type::Map(key, value) => Box::new(compounds::MapCodeType::new(*key, *value)),
            Type::External { name, .. } => Box::new(external::ExternalCodeType::new(name)),
            Type::Custom { name, .. } => Box::new(custom::CustomCodeType::new(name)),
        }
    }

    fn find(&self, type_: &Type) -> Box<dyn CodeType> {
        self.create_code_type(type_.clone())
    }

    /// Get the idiomatic Swift rendering of a class name (for enums, records, errors, etc).
    fn class_name(&self, nm: &str) -> String {
        nm.to_string().to_upper_camel_case()
    }

    /// Get the idiomatic Swift rendering of a function name.
    fn fn_name(&self, nm: &str) -> String {
        format!("`{}`", nm.to_string().to_lower_camel_case())
    }

    /// Get the idiomatic Swift rendering of a variable name.
    fn var_name(&self, nm: &str) -> String {
        format!("`{}`", nm.to_string().to_lower_camel_case())
    }

    /// Get the idiomatic Swift rendering of an individual enum variant.
    fn enum_variant_name(&self, nm: &str) -> String {
        format!("`{}`", nm.to_string().to_lower_camel_case())
    }

    fn ffi_type_label_raw(&self, ffi_type: &FfiType) -> String {
        match ffi_type {
            FfiType::Int8 => "Int8".into(),
            FfiType::UInt8 => "UInt8".into(),
            FfiType::Int16 => "Int16".into(),
            FfiType::UInt16 => "UInt16".into(),
            FfiType::Int32 => "Int32".into(),
            FfiType::UInt32 => "UInt32".into(),
            FfiType::Int64 => "Int64".into(),
            FfiType::UInt64 => "UInt64".into(),
            FfiType::Float32 => "Float".into(),
            FfiType::Float64 => "Double".into(),
            FfiType::RustArcPtr(_) => "UnsafeMutableRawPointer".into(),
            FfiType::RustBuffer(_) => "RustBuffer".into(),
            FfiType::ForeignBytes => "ForeignBytes".into(),
            FfiType::ForeignCallback => "ForeignCallback".into(),
            FfiType::ForeignExecutorHandle => "Int".into(),
            FfiType::ForeignExecutorCallback => "ForeignExecutorCallback".into(),
            FfiType::FutureCallback { return_type } => {
                format!("UniFfiFutureCallback{}", self.ffi_type_label(return_type))
            }
            FfiType::FutureCallbackData => "UnsafeMutableRawPointer".into(),
        }
    }

    fn ffi_type_label(&self, ffi_type: &FfiType) -> String {
        match ffi_type {
<<<<<<< HEAD
            FfiType::Int8 => "int8_t".into(),
            FfiType::UInt8 => "uint8_t".into(),
            FfiType::Int16 => "int16_t".into(),
            FfiType::UInt16 => "uint16_t".into(),
            FfiType::Int32 => "int32_t".into(),
            FfiType::UInt32 => "uint32_t".into(),
            FfiType::Int64 => "int64_t".into(),
            FfiType::UInt64 => "uint64_t".into(),
            FfiType::Float32 => "float".into(),
            FfiType::Float64 => "double".into(),
            FfiType::RustArcPtr(_) | FfiType::RustArcPtrUnsafe(_) => "void*_Nonnull".into(),
            FfiType::RustBuffer(_) => "RustBuffer".into(),
            FfiType::ForeignBytes => "ForeignBytes".into(),
            FfiType::ForeignCallback => "ForeignCallback _Nonnull".to_string(),
=======
            FfiType::ForeignCallback
            | FfiType::ForeignExecutorCallback
            | FfiType::FutureCallback { .. } => {
                format!("{} _Nonnull", self.ffi_type_label_raw(ffi_type))
            }
            _ => self.ffi_type_label_raw(ffi_type),
>>>>>>> c0e64b83
        }
    }

    fn ffi_canonical_name(&self, ffi_type: &FfiType) -> String {
        self.ffi_type_label_raw(ffi_type)
    }
}

pub mod filters {
    use super::*;
    pub use crate::backend::filters::*;

    fn oracle() -> &'static SwiftCodeOracle {
        &SwiftCodeOracle
    }

    pub fn type_name(as_type: &impl AsType) -> Result<String, askama::Error> {
        Ok(oracle().find(&as_type.as_type()).type_label())
    }

    pub fn canonical_name(as_type: &impl AsType) -> Result<String, askama::Error> {
        Ok(oracle().find(&as_type.as_type()).canonical_name())
    }

    pub fn ffi_converter_name(as_type: &impl AsType) -> Result<String, askama::Error> {
        Ok(oracle().find(&as_type.as_type()).ffi_converter_name())
    }

    pub fn lower_fn(as_type: &impl AsType) -> Result<String, askama::Error> {
        Ok(oracle().find(&as_type.as_type()).lower())
    }

    pub fn write_fn(as_type: &impl AsType) -> Result<String, askama::Error> {
        Ok(oracle().find(&as_type.as_type()).write())
    }

    pub fn lift_fn(as_type: &impl AsType) -> Result<String, askama::Error> {
        Ok(oracle().find(&as_type.as_type()).lift())
    }

    pub fn read_fn(as_type: &impl AsType) -> Result<String, askama::Error> {
        Ok(oracle().find(&as_type.as_type()).read())
    }

    pub fn literal_swift(
        literal: &Literal,
        as_type: &impl AsType,
    ) -> Result<String, askama::Error> {
        Ok(oracle().find(&as_type.as_type()).literal(literal))
    }

    /// Get the Swift type for an FFIType
    pub fn ffi_type_name(ffi_type: &FfiType) -> Result<String, askama::Error> {
        Ok(oracle().ffi_type_label(ffi_type))
    }

    pub fn ffi_canonical_name(ffi_type: &FfiType) -> Result<String, askama::Error> {
        Ok(oracle().ffi_canonical_name(ffi_type))
    }

    /// Like `ffi_type_name`, but used in `BridgingHeaderTemplate.h` which uses a slightly different
    /// names.
    pub fn header_ffi_type_name(ffi_type: &FfiType) -> Result<String, askama::Error> {
        Ok(match ffi_type {
            FfiType::Int8 => "int8_t".into(),
            FfiType::UInt8 => "uint8_t".into(),
            FfiType::Int16 => "int16_t".into(),
            FfiType::UInt16 => "uint16_t".into(),
            FfiType::Int32 => "int32_t".into(),
            FfiType::UInt32 => "uint32_t".into(),
            FfiType::Int64 => "int64_t".into(),
            FfiType::UInt64 => "uint64_t".into(),
            FfiType::Float32 => "float".into(),
            FfiType::Float64 => "double".into(),
            FfiType::RustArcPtr(_) | FfiType::RustArcPtrUnsafe(_) => "void*_Nonnull".into(),
            FfiType::RustBuffer(_) => "RustBuffer".into(),
            FfiType::ForeignBytes => "ForeignBytes".into(),
            FfiType::ForeignCallback => "ForeignCallback _Nonnull".into(),
            FfiType::ForeignExecutorCallback => "UniFfiForeignExecutorCallback _Nonnull".into(),
            FfiType::ForeignExecutorHandle => "size_t".into(),
            FfiType::FutureCallback { return_type } => format!(
                "UniFfiFutureCallback{} _Nonnull",
                SwiftCodeOracle.ffi_type_label_raw(return_type)
            ),
            FfiType::FutureCallbackData => "void* _Nonnull".into(),
        })
    }

    /// Get the idiomatic Swift rendering of a class name (for enums, records, errors, etc).
    pub fn class_name(nm: &str) -> Result<String, askama::Error> {
        Ok(oracle().class_name(nm))
    }

    /// Get the idiomatic Swift rendering of a function name.
    pub fn fn_name(nm: &str) -> Result<String, askama::Error> {
        Ok(oracle().fn_name(nm))
    }

    /// Get the idiomatic Swift rendering of a variable name.
    pub fn var_name(nm: &str) -> Result<String, askama::Error> {
        Ok(oracle().var_name(nm))
    }

    /// Get the idiomatic Swift rendering of an individual enum variant.
    pub fn enum_variant_swift(nm: &str) -> Result<String, askama::Error> {
        Ok(oracle().enum_variant_name(nm))
    }

<<<<<<< HEAD
    /// Get the idiomatic Swift rendering of docstring
    pub fn docstring(docstring: &str, spaces: &i32) -> Result<String, askama::Error> {
        let middle = textwrap::indent(&textwrap::dedent(docstring), " * ");
        let wrapped = format!("/**\n{middle}\n */");

        let spaces = usize::try_from(*spaces).unwrap_or_default();
        Ok(textwrap::indent(&wrapped, &" ".repeat(spaces)))
=======
    pub fn error_handler(result: &ResultType) -> Result<String, askama::Error> {
        Ok(match &result.throws_type {
            Some(t) => format!("{}.lift", ffi_converter_name(t)?),
            None => "nil".into(),
        })
    }

    /// Name of the callback function to handle an async result
    pub fn future_callback(result: &ResultType) -> Result<String, askama::Error> {
        Ok(format!(
            "uniffiFutureCallbackHandler{}{}",
            match &result.return_type {
                Some(t) => SwiftCodeOracle.find(t).canonical_name(),
                None => "Void".into(),
            },
            match &result.throws_type {
                Some(t) => SwiftCodeOracle.find(t).canonical_name(),
                None => "".into(),
            }
        ))
    }

    pub fn future_continuation_type(result: &ResultType) -> Result<String, askama::Error> {
        Ok(format!(
            "CheckedContinuation<{}, Error>",
            match &result.return_type {
                Some(return_type) => type_name(return_type)?,
                None => "()".into(),
            }
        ))
>>>>>>> c0e64b83
    }
}<|MERGE_RESOLUTION|>--- conflicted
+++ resolved
@@ -368,29 +368,12 @@
 
     fn ffi_type_label(&self, ffi_type: &FfiType) -> String {
         match ffi_type {
-<<<<<<< HEAD
-            FfiType::Int8 => "int8_t".into(),
-            FfiType::UInt8 => "uint8_t".into(),
-            FfiType::Int16 => "int16_t".into(),
-            FfiType::UInt16 => "uint16_t".into(),
-            FfiType::Int32 => "int32_t".into(),
-            FfiType::UInt32 => "uint32_t".into(),
-            FfiType::Int64 => "int64_t".into(),
-            FfiType::UInt64 => "uint64_t".into(),
-            FfiType::Float32 => "float".into(),
-            FfiType::Float64 => "double".into(),
-            FfiType::RustArcPtr(_) | FfiType::RustArcPtrUnsafe(_) => "void*_Nonnull".into(),
-            FfiType::RustBuffer(_) => "RustBuffer".into(),
-            FfiType::ForeignBytes => "ForeignBytes".into(),
-            FfiType::ForeignCallback => "ForeignCallback _Nonnull".to_string(),
-=======
             FfiType::ForeignCallback
             | FfiType::ForeignExecutorCallback
             | FfiType::FutureCallback { .. } => {
                 format!("{} _Nonnull", self.ffi_type_label_raw(ffi_type))
             }
             _ => self.ffi_type_label_raw(ffi_type),
->>>>>>> c0e64b83
         }
     }
 
@@ -465,7 +448,7 @@
             FfiType::UInt64 => "uint64_t".into(),
             FfiType::Float32 => "float".into(),
             FfiType::Float64 => "double".into(),
-            FfiType::RustArcPtr(_) | FfiType::RustArcPtrUnsafe(_) => "void*_Nonnull".into(),
+            FfiType::RustArcPtr(_) => "void*_Nonnull".into(),
             FfiType::RustBuffer(_) => "RustBuffer".into(),
             FfiType::ForeignBytes => "ForeignBytes".into(),
             FfiType::ForeignCallback => "ForeignCallback _Nonnull".into(),
@@ -499,7 +482,6 @@
         Ok(oracle().enum_variant_name(nm))
     }
 
-<<<<<<< HEAD
     /// Get the idiomatic Swift rendering of docstring
     pub fn docstring(docstring: &str, spaces: &i32) -> Result<String, askama::Error> {
         let middle = textwrap::indent(&textwrap::dedent(docstring), " * ");
@@ -507,7 +489,8 @@
 
         let spaces = usize::try_from(*spaces).unwrap_or_default();
         Ok(textwrap::indent(&wrapped, &" ".repeat(spaces)))
-=======
+    }
+
     pub fn error_handler(result: &ResultType) -> Result<String, askama::Error> {
         Ok(match &result.throws_type {
             Some(t) => format!("{}.lift", ffi_converter_name(t)?),
@@ -538,6 +521,5 @@
                 None => "()".into(),
             }
         ))
->>>>>>> c0e64b83
     }
 }