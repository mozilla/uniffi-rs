--- conflicted
+++ resolved
@@ -1,8 +1,4 @@
-<<<<<<< HEAD
-{%- let e = ci.get_error_definition(name).unwrap() %}
 {%- call swift::docstring(e, 0) %}
-=======
->>>>>>> c0e64b83
 public enum {{ type_name }} {
 
     {% if e.is_flat() %}
