--- conflicted
+++ resolved
@@ -1,9 +1,5 @@
-<<<<<<< HEAD
-{%- let rec = ci.get_record_definition(name).unwrap() %}
+{%- let rec = ci|get_record_definition(name) %}
 {%- call swift::docstring(rec, 0) %}
-=======
-{%- let rec = ci|get_record_definition(name) %}
->>>>>>> c0e64b83
 public struct {{ type_name }} {
     {%- for field in rec.fields() %}
     {%- call swift::docstring(field, 4) %}
