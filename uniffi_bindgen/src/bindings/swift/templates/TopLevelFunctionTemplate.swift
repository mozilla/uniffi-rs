--- conflicted
+++ resolved
@@ -1,5 +1,6 @@
 {%- if func.is_async() %}
 
+{%- call swift::docstring(func, 0) %}
 public func {{ func.name()|fn_name }}({%- call swift::arg_list_decl(func) -%}) async {% call swift::throws(func) %}{% match func.return_type() %}{% when Some with (return_type) %} -> {{ return_type|type_name }}{% when None %}{% endmatch %} {
     var continuation: {{ func.result_type().borrow()|future_continuation_type }}? = nil
     // Suspend the function and call the scaffolding function, passing it a callback handler from
@@ -18,43 +19,6 @@
                 $0
             )
         }
-<<<<<<< HEAD
-
-        if isReady {
-            env_ref.continuation.resume(returning: {% match func.return_type() -%}
-            {%- when Some with (return_type) -%}
-                try! {{ return_type|lift_fn }}(polledResult.move())
-            {%- when None -%}
-                ()
-            {%- endmatch -%}
-            )
-            polledResult.deallocate()
-            env.release()
-        }
-        {%- if func.throws() %}
-        } catch {
-            env_ref.continuation.resume(throwing: error)
-            polledResult.deallocate()
-            env.release()
-        }
-        {%- endif %}
-    }
-}
-
-{%- call swift::docstring(func, 0) %}
-public func {{ func.name()|fn_name }}({%- call swift::arg_list_decl(func) -%}) async {% call swift::throws(func) %}{% match func.return_type() %}{% when Some with (return_type) %} -> {{ return_type|type_name }}{% when None %}{% endmatch %} {
-    let future = {% call swift::to_ffi_call(func) %}
-
-    return {% if func.throws() -%}
-        try await withCheckedThrowingContinuation
-    {%- else -%}
-        await withCheckedContinuation
-    {%- endif -%}
-    { continuation in
-        let env = Unmanaged.passRetained(_UniFFI_{{ func.name()|class_name }}_Env(rustyFuture: future, continuation: continuation))
-        _UniFFI_{{ func.name()|class_name }}_waker(raw_env: env.toOpaque())
-=======
->>>>>>> c0e64b83
     }
 }
 
