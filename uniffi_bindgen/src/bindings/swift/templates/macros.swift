--- conflicted
+++ resolved
@@ -5,16 +5,9 @@
 #}
 
 {%- macro to_ffi_call(func) -%}
-<<<<<<< HEAD
-    {%- call try(func) -%}
-    {%- match func.throws_type() -%}
-    {%- when Some with (e) -%}
-        rustCallWithError({{ e|ffi_error_converter_name }}_lift) {
-=======
     {%- call is_try(func) -%}
     {%- if let(Some(e)) = func.throws_type() -%}
-        rustCallWithError({{ e|ffi_error_converter_name }}.lift) {
->>>>>>> 1c8dd50d
+        rustCallWithError({{ e|ffi_error_converter_name }}_lift) {
     {%- else -%}
         rustCall() {
     {%- endif %}
