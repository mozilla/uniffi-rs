--- conflicted
+++ resolved
@@ -79,15 +79,7 @@
         &self.ffi_init_callback
     }
 
-<<<<<<< HEAD
     pub(super) fn derive_ffi_funcs(&mut self) {
-=======
-    pub fn docstring(&self) -> Option<&str> {
-        self.docstring.as_deref()
-    }
-
-    pub(super) fn derive_ffi_funcs(&mut self, ci_namespace: &str) {
->>>>>>> 80e6ad22
         self.ffi_init_callback.name =
             uniffi_meta::init_callback_fn_symbol_name(&self.module_path, &self.name);
         self.ffi_init_callback.arguments = vec![FfiArgument {
@@ -100,51 +92,32 @@
     pub fn iter_types(&self) -> TypeIterator<'_> {
         Box::new(self.methods.iter().flat_map(Method::iter_types))
     }
+
+    pub fn docstring(&self) -> Option<&str> {
+        self.docstring.as_deref()
+    }
 }
 
 impl AsType for CallbackInterface {
     fn as_type(&self) -> Type {
-<<<<<<< HEAD
         Type::CallbackInterface {
             name: self.name.clone(),
             module_path: self.module_path.clone(),
-=======
-        Type::CallbackInterface(self.name.clone())
+        }
     }
 }
 
-impl APIConverter<CallbackInterface> for weedle::CallbackInterfaceDefinition<'_> {
-    fn convert(&self, ci: &mut ComponentInterface) -> Result<CallbackInterface> {
-        if self.attributes.is_some() {
-            bail!("callback interface attributes are not supported yet");
-        }
-        if self.inheritance.is_some() {
-            bail!("callback interface inheritance is not supported");
-        }
-        let mut object = CallbackInterface::new(self.identifier.0.to_string());
-        object.docstring = self.docstring.as_ref().map(|v| v.0.clone());
-        for member in &self.members.body {
-            match member {
-                weedle::interface::InterfaceMember::Operation(t) => {
-                    let mut method: Method = t.convert(ci)?;
-                    // A CallbackInterface is described in Rust as a trait, but uniffi
-                    // generates a struct implementing the trait and passes the concrete version
-                    // of that.
-                    // This really just reflects the fact that CallbackInterface and Object
-                    // should be merged; we'd still need a way to ask for a struct delegating to
-                    // foreign implementations be done.
-                    // But currently they are passed as a concrete type with no associated types.
-                    method.object_name = object.name.clone();
-                    method.object_impl = ObjectImpl::Struct;
-                    object.methods.push(method);
-                }
-                _ => bail!(
-                    "no support for callback interface member type {:?} yet",
-                    member
-                ),
-            }
->>>>>>> 80e6ad22
-        }
+impl TryFrom<uniffi_meta::CallbackInterfaceMetadata> for CallbackInterface {
+    type Error = anyhow::Error;
+
+    fn try_from(meta: uniffi_meta::CallbackInterfaceMetadata) -> anyhow::Result<Self> {
+        Ok(Self {
+            name: meta.name,
+            module_path: meta.module_path,
+            methods: Default::default(),
+            ffi_init_callback: Default::default(),
+            docstring: meta.docstring.clone(),
+        })
     }
 }
 
@@ -202,7 +175,7 @@
             ///informative docstring
             callback interface Testing { };
         "#;
-        let ci = ComponentInterface::from_webidl(UDL).unwrap();
+        let ci = ComponentInterface::from_webidl(UDL, "crate_name").unwrap();
         assert_eq!(
             ci.get_callback_interface_definition("Testing")
                 .unwrap()
