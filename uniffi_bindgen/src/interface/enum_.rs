/* This Source Code Form is subject to the terms of the Mozilla Public
 * License, v. 2.0. If a copy of the MPL was not distributed with this
 * file, You can obtain one at http://mozilla.org/MPL/2.0/. */

//! # Enum definitions for a `ComponentInterface`.
//!
//! This module converts enum definition from UDL into structures that can be
//! added to a `ComponentInterface`. A declaration in the UDL like this:
//!
//! ```
//! # let ci = uniffi_bindgen::interface::ComponentInterface::from_webidl(r##"
//! # namespace example {};
//! enum Example {
//!   "one",
//!   "two"
//! };
//! # "##)?;
//! # Ok::<(), anyhow::Error>(())
//! ```
//!
//! Will result in a [`Enum`] member being added to the resulting [`ComponentInterface`]:
//!
//! ```
//! # let ci = uniffi_bindgen::interface::ComponentInterface::from_webidl(r##"
//! # namespace example {};
//! # enum Example {
//! #   "one",
//! #   "two"
//! # };
//! # "##)?;
//! let e = ci.get_enum_definition("Example").unwrap();
//! assert_eq!(e.name(), "Example");
//! assert_eq!(e.variants().len(), 2);
//! assert_eq!(e.variants()[0].name(), "one");
//! assert_eq!(e.variants()[1].name(), "two");
//! # Ok::<(), anyhow::Error>(())
//! ```
//!
//! Like in Rust, UniFFI enums can contain associated data, but this needs to be
//! declared with a different syntax in order to work within the restrictions of
//! WebIDL. A declaration like this:
//!
//! ```
//! # let ci = uniffi_bindgen::interface::ComponentInterface::from_webidl(r##"
//! # namespace example {};
//! [Enum]
//! interface Example {
//!   Zero();
//!   One(u32 first);
//!   Two(u32 first, string second);
//! };
//! # "##)?;
//! # Ok::<(), anyhow::Error>(())
//! ```
//!
//! Will result in an [`Enum`] member whose variants have associated fields:
//!
//! ```
//! # let ci = uniffi_bindgen::interface::ComponentInterface::from_webidl(r##"
//! # namespace example {};
//! # [Enum]
//! # interface ExampleWithData {
//! #   Zero();
//! #   One(u32 first);
//! #   Two(u32 first, string second);
//! # };
//! # "##)?;
//! let e = ci.get_enum_definition("ExampleWithData").unwrap();
//! assert_eq!(e.name(), "ExampleWithData");
//! assert_eq!(e.variants().len(), 3);
//! assert_eq!(e.variants()[0].name(), "Zero");
//! assert_eq!(e.variants()[0].fields().len(), 0);
//! assert_eq!(e.variants()[1].name(), "One");
//! assert_eq!(e.variants()[1].fields().len(), 1);
//! assert_eq!(e.variants()[1].fields()[0].name(), "first");
//! # Ok::<(), anyhow::Error>(())
//! ```
//!
//! # Enums are also used to represent error definitions for a `ComponentInterface`.
//!
//! ```
//! # let ci = uniffi_bindgen::interface::ComponentInterface::from_webidl(r##"
//! # namespace example {};
//! [Error]
//! enum Example {
//!   "one",
//!   "two"
//! };
//! # "##)?;
//! # Ok::<(), anyhow::Error>(())
//! ```
//!
//! Will result in an [`Enum`] member with fieldless variants being added to the resulting [`ComponentInterface`]:
//!
//! ```
//! # let ci = uniffi_bindgen::interface::ComponentInterface::from_webidl(r##"
//! # namespace example {};
//! # [Error]
//! # enum Example {
//! #   "one",
//! #   "two"
//! # };
//! # "##)?;
//! let err = ci.get_enum_definition("Example").unwrap();
//! assert_eq!(err.name(), "Example");
//! assert_eq!(err.variants().len(), 2);
//! assert_eq!(err.variants()[0].name(), "one");
//! assert_eq!(err.variants()[1].name(), "two");
//! assert_eq!(err.is_flat(), true);
//! assert!(ci.is_name_used_as_error(&err.name()));
//! # Ok::<(), anyhow::Error>(())
//! ```
//!
//! A declaration in the UDL like this:
//!
//! ```
//! # let ci = uniffi_bindgen::interface::ComponentInterface::from_webidl(r##"
//! # namespace example {};
//! [Error]
//! interface Example {
//!   one(i16 code);
//!   two(string reason);
//!   three(i32 x, i32 y);
//! };
//! # "##)?;
//! # Ok::<(), anyhow::Error>(())
//! ```
//!
//! Will result in an [`Enum`] member with variants that have fields being added to the resulting [`ComponentInterface`]:
//!
//! ```
//! # let ci = uniffi_bindgen::interface::ComponentInterface::from_webidl(r##"
//! # namespace example {};
//! # [Error]
//! # interface Example {
//! #   one();
//! #   two(string reason);
//! #   three(i32 x, i32 y);
//! # };
//! # "##)?;
//! let err = ci.get_enum_definition("Example").unwrap();
//! assert_eq!(err.name(), "Example");
//! assert_eq!(err.variants().len(), 3);
//! assert_eq!(err.variants()[0].name(), "one");
//! assert_eq!(err.variants()[1].name(), "two");
//! assert_eq!(err.variants()[2].name(), "three");
//! assert_eq!(err.variants()[0].fields().len(), 0);
//! assert_eq!(err.variants()[1].fields().len(), 1);
//! assert_eq!(err.variants()[1].fields()[0].name(), "reason");
//! assert_eq!(err.variants()[2].fields().len(), 2);
//! assert_eq!(err.variants()[2].fields()[0].name(), "x");
//! assert_eq!(err.variants()[2].fields()[1].name(), "y");
//! assert_eq!(err.is_flat(), false);
//! assert!(ci.is_name_used_as_error(err.name()));
//! # Ok::<(), anyhow::Error>(())
//! ```

use anyhow::{bail, Result};
use uniffi_meta::Checksum;

use super::record::Field;
use super::types::{Type, TypeIterator};
use super::{APIConverter, AsType, ComponentInterface};

/// Represents an enum with named variants, each of which may have named
/// and typed fields.
///
/// Enums are passed across the FFI by serializing to a bytebuffer, with a
/// i32 indicating the variant followed by the serialization of each field.
#[derive(Debug, Clone, PartialEq, Eq, Checksum)]
pub struct Enum {
    pub(super) name: String,
    pub(super) variants: Vec<Variant>,
    // NOTE: `flat` is a misleading name and to make matters worse, has 2 different
    // meanings depending on the context :(
    // * When used as part of Rust scaffolding generation, it means "is this enum
    //   used with an Error, and that error should we lowered to foreign bindings
    //   by converting each variant to a string and lowering the variant with that
    //   string?". In that context, it should probably be called `lowered_as_string` or
    //   similar.
    // * When used as part of bindings generation, it means "does this enum have only
    //   variants with no associated data"? The foreign binding generators are likely
    //   to generate significantly different versions of the enum based on that value.
    //
    // The reason it is described as "has 2 different meanings" by way of example:
    // * For an Enum described as being a flat error, but the enum itself has variants with data,
    //   `flat` will be `true` for the Enum when generating scaffolding and `false` when
    //   generating bindings.
    // * For an Enum not used as an error but which has no variants with data, `flat` will be
    //   false when generating the scaffolding but `true` when generating bindings.
    pub(super) flat: bool,
    pub(super) docstring: Option<String>,
}

impl Enum {
    pub fn name(&self) -> &str {
        &self.name
    }

    pub fn variants(&self) -> &[Variant] {
        &self.variants
    }

    pub fn is_flat(&self) -> bool {
        self.flat
    }

    pub fn iter_types(&self) -> TypeIterator<'_> {
        Box::new(self.variants.iter().flat_map(Variant::iter_types))
    }
<<<<<<< HEAD

    pub fn docstring(&self) -> Option<&str> {
        self.docstring.as_deref()
    }
}
=======
>>>>>>> c0e64b83

    // Sadly can't use TryFrom due to the 'is_flat' complication.
    pub fn try_from_meta(meta: uniffi_meta::EnumMetadata, flat: bool) -> Result<Self> {
        // This is messy - error enums are considered "flat" if the user
        // opted in via a special attribute, regardless of whether the enum
        // is actually flat.
        // Real enums are considered flat iff they are actually flat.
        // We don't have that context here, so this is handled by our caller.
        Ok(Self {
            name: meta.name,
            variants: meta
                .variants
                .into_iter()
                .map(TryInto::try_into)
                .collect::<Result<_>>()?,
            flat,
<<<<<<< HEAD
            docstring: None,
        }
=======
        })
    }
}

impl AsType for Enum {
    fn as_type(&self) -> Type {
        Type::Enum(self.name.clone())
>>>>>>> c0e64b83
    }
}

// Note that we have two `APIConverter` impls here - one for the `enum` case
// and one for the `[Enum] interface` case.

impl APIConverter<Enum> for weedle::EnumDefinition<'_> {
    fn convert(&self, _ci: &mut ComponentInterface) -> Result<Enum> {
        Ok(Enum {
            name: self.identifier.0.to_string(),
            variants: self
                .values
                .body
                .list
                .iter()
                .map::<Result<_>, _>(|v| {
                    Ok(Variant {
                        name: v.value.0.to_string(),
                        docstring: v.docstring.as_ref().map(|v| v.0.clone()),
                        ..Default::default()
                    })
                })
                .collect::<Result<Vec<_>>>()?,
            // Enums declared using the `enum` syntax can never have variants with fields described in the UDL.
            // So regardless of whether this enum has variants with fields or not, we lower it with
            // a string representation of itself.
            flat: true,
            docstring: self.docstring.as_ref().map(|v| v.0.clone()),
        })
    }
}

impl APIConverter<Enum> for weedle::InterfaceDefinition<'_> {
    fn convert(&self, ci: &mut ComponentInterface) -> Result<Enum> {
        if self.inheritance.is_some() {
            bail!("interface inheritance is not supported for enum interfaces");
        }
        // We don't need to check `self.attributes` here; if calling code has dispatched
        // to this impl then we already know there was an `[Enum]` attribute.
        Ok(Enum {
            name: self.identifier.0.to_string(),
            variants: self
                .members
                .body
                .iter()
                .map::<Result<Variant>, _>(|member| match member {
                    weedle::interface::InterfaceMember::Operation(t) => Ok(t.convert(ci)?),
                    _ => bail!(
                        "interface member type {:?} not supported in enum interface",
                        member
                    ),
                })
                .collect::<Result<Vec<_>>>()?,
            // Enums declared using the `[Enum] interface` syntax might have variants with fields.
            flat: false,
            docstring: self.docstring.as_ref().map(|v| v.0.clone()),
        })
    }
}

/// Represents an individual variant in an Enum.
///
/// Each variant has a name and zero or more fields.
#[derive(Debug, Clone, Default, PartialEq, Eq, Checksum)]
pub struct Variant {
    pub(super) name: String,
    pub(super) fields: Vec<Field>,
    pub(super) docstring: Option<String>,
}

impl Variant {
    pub fn name(&self) -> &str {
        &self.name
    }

    pub fn fields(&self) -> &[Field] {
        &self.fields
    }

    pub fn has_fields(&self) -> bool {
        !self.fields.is_empty()
    }

    pub fn docstring(&self) -> Option<&str> {
        self.docstring.as_deref()
    }

    pub fn iter_types(&self) -> TypeIterator<'_> {
        Box::new(self.fields.iter().flat_map(Field::iter_types))
    }
}

impl TryFrom<uniffi_meta::VariantMetadata> for Variant {
    type Error = anyhow::Error;

    fn try_from(meta: uniffi_meta::VariantMetadata) -> Result<Self> {
        Ok(Self {
            name: meta.name,
<<<<<<< HEAD
            fields: meta.fields.into_iter().map(Into::into).collect(),
            docstring: None,
        }
=======
            fields: meta
                .fields
                .into_iter()
                .map(TryInto::try_into)
                .collect::<Result<_>>()?,
        })
>>>>>>> c0e64b83
    }
}

impl APIConverter<Variant> for weedle::interface::OperationInterfaceMember<'_> {
    fn convert(&self, ci: &mut ComponentInterface) -> Result<Variant> {
        if self.special.is_some() {
            bail!("special operations not supported");
        }
        if let Some(weedle::interface::StringifierOrStatic::Stringifier(_)) = self.modifier {
            bail!("stringifiers are not supported");
        }
        // OK, so this is a little weird.
        // The syntax we use for enum interface members is `Name(type arg, ...);`, which parses
        // as an anonymous operation where `Name` is the return type. We re-interpret it to
        // use `Name` as the name of the variant.
        if self.identifier.is_some() {
            bail!("enum interface members must not have a method name");
        }
        let name: String = {
            use weedle::types::{
                NonAnyType::Identifier, ReturnType, SingleType::NonAny, Type::Single,
            };
            match &self.return_type {
                ReturnType::Type(Single(NonAny(Identifier(id)))) => id.type_.0.to_owned(),
                _ => bail!("enum interface members must have plain identifiers as names"),
            }
        };
        Ok(Variant {
            name,
            fields: self
                .args
                .body
                .list
                .iter()
                .map(|arg| arg.convert(ci))
                .collect::<Result<Vec<_>>>()?,
            docstring: self.docstring.as_ref().map(|v| v.0.clone()),
        })
    }
}

impl APIConverter<Field> for weedle::argument::Argument<'_> {
    fn convert(&self, ci: &mut ComponentInterface) -> Result<Field> {
        match self {
            weedle::argument::Argument::Single(t) => t.convert(ci),
            weedle::argument::Argument::Variadic(_) => bail!("variadic arguments not supported"),
        }
    }
}

impl APIConverter<Field> for weedle::argument::SingleArgument<'_> {
    fn convert(&self, ci: &mut ComponentInterface) -> Result<Field> {
        let type_ = ci.resolve_type_expression(&self.type_)?;
        if let Type::Object { .. } = type_ {
            bail!("Objects cannot currently be used in enum variant data");
        }
        if self.default.is_some() {
            bail!("enum interface variant fields must not have default values");
        }
        if self.attributes.is_some() {
            bail!("enum interface variant fields must not have attributes");
        }
        // TODO: maybe we should use our own `Field` type here with just name and type,
        // rather than appropriating record::Field..?
        Ok(Field {
            name: self.identifier.0.to_string(),
            type_,
            default: None,
            docstring: None, // TODO is it necessary to have docstrings for fields
        })
    }
}

#[cfg(test)]
mod test {
    use super::super::ffi::FfiType;
    use super::*;

    #[test]
    fn test_duplicate_variants() {
        const UDL: &str = r#"
            namespace test{};
            // Weird, but currently allowed!
            // We should probably disallow this...
            enum Testing { "one", "two", "one" };
        "#;
        let ci = ComponentInterface::from_webidl(UDL).unwrap();
        assert_eq!(ci.enum_definitions().count(), 1);
        assert_eq!(
            ci.get_enum_definition("Testing").unwrap().variants().len(),
            3
        );
    }

    #[test]
    fn test_associated_data() {
        const UDL: &str = r##"
            namespace test {
                void takes_an_enum(TestEnum e);
                void takes_an_enum_with_data(TestEnumWithData ed);
                TestEnum returns_an_enum();
                TestEnumWithData returns_an_enum_with_data();
            };

            enum TestEnum { "one", "two" };

            [Enum]
            interface TestEnumWithData {
                Zero();
                One(u32 first);
                Two(u32 first, string second);
            };

            [Enum]
            interface TestEnumWithoutData {
                One();
                Two();
            };
        "##;
        let ci = ComponentInterface::from_webidl(UDL).unwrap();
        assert_eq!(ci.enum_definitions().count(), 3);
        assert_eq!(ci.function_definitions().len(), 4);

        // The "flat" enum with no associated data.
        let e = ci.get_enum_definition("TestEnum").unwrap();
        assert!(e.is_flat());
        assert_eq!(e.variants().len(), 2);
        assert_eq!(
            e.variants().iter().map(|v| v.name()).collect::<Vec<_>>(),
            vec!["one", "two"]
        );
        assert_eq!(e.variants()[0].fields().len(), 0);
        assert_eq!(e.variants()[1].fields().len(), 0);

        // The enum with associated data.
        let ed = ci.get_enum_definition("TestEnumWithData").unwrap();
        assert!(!ed.is_flat());
        assert_eq!(ed.variants().len(), 3);
        assert_eq!(
            ed.variants().iter().map(|v| v.name()).collect::<Vec<_>>(),
            vec!["Zero", "One", "Two"]
        );
        assert_eq!(ed.variants()[0].fields().len(), 0);
        assert_eq!(
            ed.variants()[1]
                .fields()
                .iter()
                .map(|f| f.name())
                .collect::<Vec<_>>(),
            vec!["first"]
        );
        assert_eq!(
            ed.variants()[1]
                .fields()
                .iter()
                .map(|f| f.as_type())
                .collect::<Vec<_>>(),
            vec![Type::UInt32]
        );
        assert_eq!(
            ed.variants()[2]
                .fields()
                .iter()
                .map(|f| f.name())
                .collect::<Vec<_>>(),
            vec!["first", "second"]
        );
        assert_eq!(
            ed.variants()[2]
                .fields()
                .iter()
                .map(|f| f.as_type())
                .collect::<Vec<_>>(),
            vec![Type::UInt32, Type::String]
        );

        // The enum declared via interface, but with no associated data.
        let ewd = ci.get_enum_definition("TestEnumWithoutData").unwrap();
        assert!(!ewd.is_flat());
        assert_eq!(ewd.variants().len(), 2);
        assert_eq!(
            ewd.variants().iter().map(|v| v.name()).collect::<Vec<_>>(),
            vec!["One", "Two"]
        );
        assert_eq!(ewd.variants()[0].fields().len(), 0);
        assert_eq!(ewd.variants()[1].fields().len(), 0);

        // Flat enums pass over the FFI as bytebuffers.
        // (It might be nice to optimize these to pass as plain integers, but that's
        // difficult atop the current factoring of `ComponentInterface` and friends).
        let farg = ci.get_function_definition("takes_an_enum").unwrap();
        assert_eq!(farg.arguments()[0].as_type(), Type::Enum("TestEnum".into()));
        assert_eq!(
            farg.ffi_func().arguments()[0].type_(),
            FfiType::RustBuffer(None)
        );
        let fret = ci.get_function_definition("returns_an_enum").unwrap();
        assert!(
            matches!(fret.return_type(), Some(Type::Enum(name)) if name == "TestEnum" && !ci.is_name_used_as_error(name))
        );
        assert!(matches!(
            fret.ffi_func().return_type(),
            Some(FfiType::RustBuffer(None))
        ));

        // Enums with associated data pass over the FFI as bytebuffers.
        let farg = ci
            .get_function_definition("takes_an_enum_with_data")
            .unwrap();
        assert_eq!(
            farg.arguments()[0].as_type(),
            Type::Enum("TestEnumWithData".into())
        );
        assert_eq!(
            farg.ffi_func().arguments()[0].type_(),
            FfiType::RustBuffer(None)
        );
        let fret = ci
            .get_function_definition("returns_an_enum_with_data")
            .unwrap();
        assert!(
            matches!(fret.return_type(), Some(Type::Enum(name)) if name == "TestEnumWithData" && !ci.is_name_used_as_error(name))
        );
        assert!(matches!(
            fret.ffi_func().return_type(),
            Some(FfiType::RustBuffer(None))
        ));
    }

<<<<<<< HEAD
    #[test]
    fn test_docstring_enum() {
        const UDL: &str = r#"
            namespace test{};
            ///informative docstring
            enum Testing { "foo" };
        "#;
        let ci = ComponentInterface::from_webidl(UDL).unwrap();
        assert_eq!(
            ci.get_enum_definition("Testing")
                .unwrap()
                .docstring()
                .unwrap(),
            "informative docstring"
        );
    }

    #[test]
    fn test_docstring_enum_variant() {
        const UDL: &str = r#"
            namespace test{};
            enum Testing {
                ///informative docstring
                "foo"
            };
        "#;
        let ci = ComponentInterface::from_webidl(UDL).unwrap();
        assert_eq!(
            ci.get_enum_definition("Testing").unwrap().variants()[0]
                .docstring()
                .unwrap(),
            "informative docstring"
=======
    // Tests for [Error], which are represented as `Enum`
    #[test]
    fn test_variants() {
        const UDL: &str = r#"
            namespace test{};
            [Error]
            enum Testing { "one", "two", "three" };
        "#;
        let ci = ComponentInterface::from_webidl(UDL).unwrap();
        assert_eq!(ci.enum_definitions().count(), 1);
        let error = ci.get_enum_definition("Testing").unwrap();
        assert_eq!(
            error
                .variants()
                .iter()
                .map(|v| v.name())
                .collect::<Vec<&str>>(),
            vec!("one", "two", "three")
        );
        assert!(error.is_flat());
        assert!(ci.is_name_used_as_error(&error.name));
    }

    #[test]
    fn test_duplicate_error_variants() {
        const UDL: &str = r#"
            namespace test{};
            // Weird, but currently allowed!
            // We should probably disallow this...
            [Error]
            enum Testing { "one", "two", "one" };
        "#;
        let ci = ComponentInterface::from_webidl(UDL).unwrap();
        assert_eq!(ci.enum_definitions().count(), 1);
        assert_eq!(
            ci.get_enum_definition("Testing").unwrap().variants().len(),
            3
>>>>>>> c0e64b83
        );
    }

    #[test]
<<<<<<< HEAD
    fn test_docstring_associated_enum() {
        const UDL: &str = r#"
            namespace test{};
            ///informative docstring
            [Enum]
            interface Testing { };
        "#;
        let ci = ComponentInterface::from_webidl(UDL).unwrap();
        assert_eq!(
            ci.get_enum_definition("Testing")
                .unwrap()
                .docstring()
                .unwrap(),
            "informative docstring"
        );
    }

    #[test]
    fn test_docstring_associated_enum_variant() {
        const UDL: &str = r#"
            namespace test{};
            [Enum]
            interface Testing {
                ///informative docstring
                testing();
            };
        "#;
        let ci = ComponentInterface::from_webidl(UDL).unwrap();
        assert_eq!(
            ci.get_enum_definition("Testing").unwrap().variants()[0]
                .docstring()
                .unwrap(),
            "informative docstring"
        );
=======
    fn test_variant_data() {
        const UDL: &str = r#"
            namespace test{};

            [Error]
            interface Testing {
                One(string reason);
                Two(u8 code);
            };
        "#;
        let ci = ComponentInterface::from_webidl(UDL).unwrap();
        assert_eq!(ci.enum_definitions().count(), 1);
        let error: &Enum = ci.get_enum_definition("Testing").unwrap();
        assert_eq!(
            error
                .variants()
                .iter()
                .map(|v| v.name())
                .collect::<Vec<&str>>(),
            vec!("One", "Two")
        );
        assert!(!error.is_flat());
        assert!(ci.is_name_used_as_error(&error.name));
>>>>>>> c0e64b83
    }
}<|MERGE_RESOLUTION|>--- conflicted
+++ resolved
@@ -208,14 +208,10 @@
     pub fn iter_types(&self) -> TypeIterator<'_> {
         Box::new(self.variants.iter().flat_map(Variant::iter_types))
     }
-<<<<<<< HEAD
 
     pub fn docstring(&self) -> Option<&str> {
         self.docstring.as_deref()
     }
-}
-=======
->>>>>>> c0e64b83
 
     // Sadly can't use TryFrom due to the 'is_flat' complication.
     pub fn try_from_meta(meta: uniffi_meta::EnumMetadata, flat: bool) -> Result<Self> {
@@ -232,10 +228,7 @@
                 .map(TryInto::try_into)
                 .collect::<Result<_>>()?,
             flat,
-<<<<<<< HEAD
             docstring: None,
-        }
-=======
         })
     }
 }
@@ -243,7 +236,6 @@
 impl AsType for Enum {
     fn as_type(&self) -> Type {
         Type::Enum(self.name.clone())
->>>>>>> c0e64b83
     }
 }
 
@@ -342,18 +334,13 @@
     fn try_from(meta: uniffi_meta::VariantMetadata) -> Result<Self> {
         Ok(Self {
             name: meta.name,
-<<<<<<< HEAD
-            fields: meta.fields.into_iter().map(Into::into).collect(),
-            docstring: None,
-        }
-=======
             fields: meta
                 .fields
                 .into_iter()
                 .map(TryInto::try_into)
                 .collect::<Result<_>>()?,
+            docstring: None,
         })
->>>>>>> c0e64b83
     }
 }
 
@@ -583,7 +570,72 @@
         ));
     }
 
-<<<<<<< HEAD
+    // Tests for [Error], which are represented as `Enum`
+    #[test]
+    fn test_variants() {
+        const UDL: &str = r#"
+            namespace test{};
+            [Error]
+            enum Testing { "one", "two", "three" };
+        "#;
+        let ci = ComponentInterface::from_webidl(UDL).unwrap();
+        assert_eq!(ci.enum_definitions().count(), 1);
+        let error = ci.get_enum_definition("Testing").unwrap();
+        assert_eq!(
+            error
+                .variants()
+                .iter()
+                .map(|v| v.name())
+                .collect::<Vec<&str>>(),
+            vec!("one", "two", "three")
+        );
+        assert!(error.is_flat());
+        assert!(ci.is_name_used_as_error(&error.name));
+    }
+
+    #[test]
+    fn test_duplicate_error_variants() {
+        const UDL: &str = r#"
+            namespace test{};
+            // Weird, but currently allowed!
+            // We should probably disallow this...
+            [Error]
+            enum Testing { "one", "two", "one" };
+        "#;
+        let ci = ComponentInterface::from_webidl(UDL).unwrap();
+        assert_eq!(ci.enum_definitions().count(), 1);
+        assert_eq!(
+            ci.get_enum_definition("Testing").unwrap().variants().len(),
+            3
+        );
+    }
+
+    #[test]
+    fn test_variant_data() {
+        const UDL: &str = r#"
+            namespace test{};
+
+            [Error]
+            interface Testing {
+                One(string reason);
+                Two(u8 code);
+            };
+        "#;
+        let ci = ComponentInterface::from_webidl(UDL).unwrap();
+        assert_eq!(ci.enum_definitions().count(), 1);
+        let error: &Enum = ci.get_enum_definition("Testing").unwrap();
+        assert_eq!(
+            error
+                .variants()
+                .iter()
+                .map(|v| v.name())
+                .collect::<Vec<&str>>(),
+            vec!("One", "Two")
+        );
+        assert!(!error.is_flat());
+        assert!(ci.is_name_used_as_error(&error.name));
+    }
+
     #[test]
     fn test_docstring_enum() {
         const UDL: &str = r#"
@@ -616,50 +668,10 @@
                 .docstring()
                 .unwrap(),
             "informative docstring"
-=======
-    // Tests for [Error], which are represented as `Enum`
-    #[test]
-    fn test_variants() {
-        const UDL: &str = r#"
-            namespace test{};
-            [Error]
-            enum Testing { "one", "two", "three" };
-        "#;
-        let ci = ComponentInterface::from_webidl(UDL).unwrap();
-        assert_eq!(ci.enum_definitions().count(), 1);
-        let error = ci.get_enum_definition("Testing").unwrap();
-        assert_eq!(
-            error
-                .variants()
-                .iter()
-                .map(|v| v.name())
-                .collect::<Vec<&str>>(),
-            vec!("one", "two", "three")
-        );
-        assert!(error.is_flat());
-        assert!(ci.is_name_used_as_error(&error.name));
-    }
-
-    #[test]
-    fn test_duplicate_error_variants() {
-        const UDL: &str = r#"
-            namespace test{};
-            // Weird, but currently allowed!
-            // We should probably disallow this...
-            [Error]
-            enum Testing { "one", "two", "one" };
-        "#;
-        let ci = ComponentInterface::from_webidl(UDL).unwrap();
-        assert_eq!(ci.enum_definitions().count(), 1);
-        assert_eq!(
-            ci.get_enum_definition("Testing").unwrap().variants().len(),
-            3
->>>>>>> c0e64b83
-        );
-    }
-
-    #[test]
-<<<<<<< HEAD
+        );
+    }
+
+    #[test]
     fn test_docstring_associated_enum() {
         const UDL: &str = r#"
             namespace test{};
@@ -694,30 +706,5 @@
                 .unwrap(),
             "informative docstring"
         );
-=======
-    fn test_variant_data() {
-        const UDL: &str = r#"
-            namespace test{};
-
-            [Error]
-            interface Testing {
-                One(string reason);
-                Two(u8 code);
-            };
-        "#;
-        let ci = ComponentInterface::from_webidl(UDL).unwrap();
-        assert_eq!(ci.enum_definitions().count(), 1);
-        let error: &Enum = ci.get_enum_definition("Testing").unwrap();
-        assert_eq!(
-            error
-                .variants()
-                .iter()
-                .map(|v| v.name())
-                .collect::<Vec<&str>>(),
-            vec!("One", "Two")
-        );
-        assert!(!error.is_flat());
-        assert!(ci.is_name_used_as_error(&error.name));
->>>>>>> c0e64b83
     }
 }