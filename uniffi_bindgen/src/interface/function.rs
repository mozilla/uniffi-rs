/* This Source Code Form is subject to the terms of the Mozilla Public
 * License, v. 2.0. If a copy of the MPL was not distributed with this
 * file, You can obtain one at http://mozilla.org/MPL/2.0/. */

//! # Function definitions for a `ComponentInterface`.
//!
//! This module converts function definitions from UDL into structures that
//! can be added to a `ComponentInterface`. A declaration in the UDL like this:
//!
//! ```
//! # let ci = uniffi_bindgen::interface::ComponentInterface::from_webidl(r##"
//! namespace example {
//!     string hello();
//! };
//! # "##, "crate_name")?;
//! # Ok::<(), anyhow::Error>(())
//! ```
//!
//! Will result in a [`Function`] member being added to the resulting [`crate::ComponentInterface`]:
//!
//! ```
//! # use uniffi_bindgen::interface::Type;
//! # let ci = uniffi_bindgen::interface::ComponentInterface::from_webidl(r##"
//! # namespace example {
//! #     string hello();
//! # };
//! # "##, "crate_name")?;
//! let func = ci.get_function_definition("hello").unwrap();
//! assert_eq!(func.name(), "hello");
//! assert!(matches!(func.return_type(), Some(Type::String)));
//! assert_eq!(func.arguments().len(), 0);
//! # Ok::<(), anyhow::Error>(())
//! ```

use anyhow::Result;

use super::ffi::{FfiArgument, FfiFunction, FfiType};
use super::{AsType, ComponentInterface, Literal, ObjectImpl, Type, TypeIterator};
use uniffi_meta::Checksum;

/// Represents a standalone function.
///
/// Each `Function` corresponds to a standalone function in the rust module,
/// and has a corresponding standalone function in the foreign language bindings.
///
/// In the FFI, this will be a standalone function with appropriately lowered types.
#[derive(Debug, Clone, Checksum)]
pub struct Function {
    pub(super) name: String,
    pub(super) module_path: String,
    pub(super) is_async: bool,
    pub(super) arguments: Vec<Argument>,
    pub(super) return_type: Option<Type>,
    // We don't include the FFIFunc in the hash calculation, because:
    //  - it is entirely determined by the other fields,
    //    so excluding it is safe.
    //  - its `name` property includes a checksum derived from the very
    //    hash value we're trying to calculate here, so excluding it
    //    avoids a weird circular dependency in the calculation.
    #[checksum_ignore]
    pub(super) ffi_func: FfiFunction,
    #[checksum_ignore]
    pub(super) docstring: Option<String>,
    pub(super) throws: Option<Type>,
    pub(super) checksum_fn_name: String,
    // Force a checksum value, or we'll fallback to the trait.
    #[checksum_ignore]
    pub(super) checksum: Option<u16>,
}

impl Function {
    pub fn name(&self) -> &str {
        &self.name
    }

    pub fn is_async(&self) -> bool {
        self.is_async
    }

    pub fn arguments(&self) -> Vec<&Argument> {
        self.arguments.iter().collect()
    }

    pub fn full_arguments(&self) -> Vec<Argument> {
        self.arguments.to_vec()
    }

    pub fn return_type(&self) -> Option<&Type> {
        self.return_type.as_ref()
    }

    pub fn ffi_func(&self) -> &FfiFunction {
        &self.ffi_func
    }

    pub fn checksum_fn_name(&self) -> &str {
        &self.checksum_fn_name
    }

    pub fn checksum(&self) -> u16 {
        self.checksum.unwrap_or_else(|| uniffi_meta::checksum(self))
    }

    pub fn throws(&self) -> bool {
        self.throws.is_some()
    }

    pub fn throws_name(&self) -> Option<&str> {
        super::throws_name(&self.throws)
    }

    pub fn throws_type(&self) -> Option<&Type> {
        self.throws.as_ref()
    }

<<<<<<< HEAD
    pub fn derive_ffi_func(&mut self) -> Result<()> {
        assert!(!self.ffi_func.name.is_empty());
=======
    pub fn docstring(&self) -> Option<&str> {
        self.docstring.as_deref()
    }

    pub fn derive_ffi_func(&mut self, ci_namespace: &str) -> Result<()> {
        // The name is already set if the function is defined through a proc-macro invocation
        // rather than in UDL. Don't overwrite it in that case.
        if self.ffi_func.name.is_empty() {
            self.ffi_func.name = uniffi_meta::fn_symbol_name(ci_namespace, &self.name);
        }
>>>>>>> 80e6ad22
        self.ffi_func.init(
            self.return_type.as_ref().map(Into::into),
            self.arguments.iter().map(Into::into),
        );
        Ok(())
    }

    pub fn iter_types(&self) -> TypeIterator<'_> {
        Box::new(
            self.arguments
                .iter()
                .flat_map(Argument::iter_types)
                .chain(self.return_type.iter().flat_map(Type::iter_types)),
        )
    }
}

impl From<uniffi_meta::FnParamMetadata> for Argument {
    fn from(meta: uniffi_meta::FnParamMetadata) -> Self {
        Argument {
            name: meta.name,
            type_: meta.ty,
            by_ref: meta.by_ref,
            optional: meta.optional,
            default: meta.default,
        }
    }
}

impl From<uniffi_meta::FnMetadata> for Function {
    fn from(meta: uniffi_meta::FnMetadata) -> Self {
        let ffi_name = meta.ffi_symbol_name();
        let checksum_fn_name = meta.checksum_symbol_name();
        let is_async = meta.is_async;
        let return_type = meta.return_type.map(Into::into);
        let arguments = meta.inputs.into_iter().map(Into::into).collect();

        let ffi_func = FfiFunction {
            name: ffi_name,
            is_async,
            ..FfiFunction::default()
        };

        Self {
            name: meta.name,
            module_path: meta.module_path,
            is_async,
            arguments,
            return_type,
            ffi_func,
<<<<<<< HEAD
            throws: meta.throws,
=======
            docstring: None,
            throws,
>>>>>>> 80e6ad22
            checksum_fn_name,
            checksum: meta.checksum,
        }
    }
}

<<<<<<< HEAD
=======
impl APIConverter<Function> for weedle::namespace::OperationNamespaceMember<'_> {
    fn convert(&self, ci: &mut ComponentInterface) -> Result<Function> {
        let return_type = ci.resolve_return_type_expression(&self.return_type)?;
        let name = match self.identifier {
            None => bail!("anonymous functions are not supported {:?}", self),
            Some(id) => id.0.to_string(),
        };
        let checksum_fn_name = uniffi_meta::fn_checksum_symbol_name(ci.namespace(), &name);
        let attrs = FunctionAttributes::try_from(self.attributes.as_ref())?;
        let throws = match attrs.get_throws_err() {
            None => None,
            Some(name) => match ci.get_type(name) {
                Some(t) => {
                    ci.note_name_used_as_error(name);
                    Some(t)
                }
                None => bail!("unknown type for error: {name}"),
            },
        };
        Ok(Function {
            name,
            is_async: false,
            return_type,
            arguments: self.args.body.list.convert(ci)?,
            ffi_func: Default::default(),
            docstring: self.docstring.as_ref().map(|v| v.0.clone()),
            throws,
            checksum_fn_name,
            checksum_override: None,
        })
    }
}

>>>>>>> 80e6ad22
/// Represents an argument to a function/constructor/method call.
///
/// Each argument has a name and a type, along with some optional metadata.
#[derive(Debug, Clone, Checksum)]
pub struct Argument {
    pub(super) name: String,
    pub(super) type_: Type,
    pub(super) by_ref: bool,
    pub(super) optional: bool,
    pub(super) default: Option<Literal>,
}

impl Argument {
    pub fn name(&self) -> &str {
        &self.name
    }

    pub fn by_ref(&self) -> bool {
        self.by_ref
    }

    pub fn is_trait_ref(&self) -> bool {
        matches!(&self.type_, Type::Object { imp, .. } if *imp == ObjectImpl::Trait)
    }

    pub fn default_value(&self) -> Option<&Literal> {
        self.default.as_ref()
    }

    pub fn iter_types(&self) -> TypeIterator<'_> {
        self.type_.iter_types()
    }
}

impl AsType for Argument {
    fn as_type(&self) -> Type {
        self.type_.clone()
    }
}

impl From<&Argument> for FfiArgument {
    fn from(a: &Argument) -> FfiArgument {
        FfiArgument {
            name: a.name.clone(),
            type_: (&a.type_).into(),
        }
    }
}

/// Combines the return and throws type of a function/method
#[derive(Debug, PartialOrd, Ord, PartialEq, Eq)]
pub struct ResultType {
    pub return_type: Option<Type>,
    pub throws_type: Option<Type>,
}

impl ResultType {
    /// Get the `T` parameters for the `FutureCallback<T>` for this ResultType
    pub fn future_callback_param(&self) -> FfiType {
        match &self.return_type {
            Some(t) => t.into(),
            None => FfiType::UInt8,
        }
    }
}

/// Implemented by function-like types (Function, Method, Constructor)
pub trait Callable {
    fn arguments(&self) -> Vec<&Argument>;
    fn return_type(&self) -> Option<Type>;
    fn throws_type(&self) -> Option<Type>;
    fn is_async(&self) -> bool;
    fn result_type(&self) -> ResultType {
        ResultType {
            return_type: self.return_type(),
            throws_type: self.throws_type(),
        }
    }

    // Quick way to get the rust future scaffolding function that corresponds to our return type.

    fn ffi_rust_future_poll(&self, ci: &ComponentInterface) -> String {
        ci.ffi_rust_future_poll(self.return_type().map(Into::into))
            .name()
            .to_owned()
    }

    fn ffi_rust_future_cancel(&self, ci: &ComponentInterface) -> String {
        ci.ffi_rust_future_cancel(self.return_type().map(Into::into))
            .name()
            .to_owned()
    }

    fn ffi_rust_future_complete(&self, ci: &ComponentInterface) -> String {
        ci.ffi_rust_future_complete(self.return_type().map(Into::into))
            .name()
            .to_owned()
    }

    fn ffi_rust_future_free(&self, ci: &ComponentInterface) -> String {
        ci.ffi_rust_future_free(self.return_type().map(Into::into))
            .name()
            .to_owned()
    }
}

impl Callable for Function {
    fn arguments(&self) -> Vec<&Argument> {
        self.arguments()
    }

    fn return_type(&self) -> Option<Type> {
        self.return_type().cloned()
    }

    fn throws_type(&self) -> Option<Type> {
        self.throws_type().cloned()
    }

    fn is_async(&self) -> bool {
        self.is_async
    }
}

// Needed because Askama likes to add extra refs to variables
impl<T: Callable> Callable for &T {
    fn arguments(&self) -> Vec<&Argument> {
        (*self).arguments()
    }

    fn return_type(&self) -> Option<Type> {
        (*self).return_type()
    }

    fn throws_type(&self) -> Option<Type> {
        (*self).throws_type()
    }

    fn is_async(&self) -> bool {
        (*self).is_async()
    }
}

#[cfg(test)]
mod test {
    use super::super::ComponentInterface;
    use super::*;

    #[test]
    fn test_minimal_and_rich_function() -> Result<()> {
        let ci = ComponentInterface::from_webidl(
            r#"
            namespace test {
                void minimal();
                [Throws=TestError]
                sequence<string?> rich(u32 arg1, TestDict arg2);
            };
            [Error]
            enum TestError { "err" };
            dictionary TestDict {
                u32 field;
            };
        "#,
            "crate_name",
        )?;

        let func1 = ci.get_function_definition("minimal").unwrap();
        assert_eq!(func1.name(), "minimal");
        assert!(func1.return_type().is_none());
        assert!(func1.throws_type().is_none());
        assert_eq!(func1.arguments().len(), 0);

        let func2 = ci.get_function_definition("rich").unwrap();
        assert_eq!(func2.name(), "rich");
        assert_eq!(
            func2.return_type().unwrap(),
            &Type::Sequence {
                inner_type: Box::new(Type::Optional {
                    inner_type: Box::new(Type::String)
                })
            }
        );
        assert!(
            matches!(func2.throws_type(), Some(Type::Enum { name, .. }) if name == "TestError" && ci.is_name_used_as_error(name))
        );
        assert_eq!(func2.arguments().len(), 2);
        assert_eq!(func2.arguments()[0].name(), "arg1");
        assert_eq!(func2.arguments()[0].as_type(), Type::UInt32);
        assert_eq!(func2.arguments()[1].name(), "arg2");
        assert!(
            matches!(func2.arguments()[1].as_type(), Type::Record { name, .. } if name == "TestDict")
        );
        Ok(())
    }

    #[test]
    fn test_docstring_function() {
        const UDL: &str = r#"
            namespace test {
                ///informative docstring
                void testing();
            };
        "#;
        let ci = ComponentInterface::from_webidl(UDL).unwrap();
        assert_eq!(
            ci.get_function_definition("testing")
                .unwrap()
                .docstring()
                .unwrap(),
            "informative docstring"
        );
    }
}<|MERGE_RESOLUTION|>--- conflicted
+++ resolved
@@ -113,21 +113,8 @@
         self.throws.as_ref()
     }
 
-<<<<<<< HEAD
     pub fn derive_ffi_func(&mut self) -> Result<()> {
         assert!(!self.ffi_func.name.is_empty());
-=======
-    pub fn docstring(&self) -> Option<&str> {
-        self.docstring.as_deref()
-    }
-
-    pub fn derive_ffi_func(&mut self, ci_namespace: &str) -> Result<()> {
-        // The name is already set if the function is defined through a proc-macro invocation
-        // rather than in UDL. Don't overwrite it in that case.
-        if self.ffi_func.name.is_empty() {
-            self.ffi_func.name = uniffi_meta::fn_symbol_name(ci_namespace, &self.name);
-        }
->>>>>>> 80e6ad22
         self.ffi_func.init(
             self.return_type.as_ref().map(Into::into),
             self.arguments.iter().map(Into::into),
@@ -142,6 +129,10 @@
                 .flat_map(Argument::iter_types)
                 .chain(self.return_type.iter().flat_map(Type::iter_types)),
         )
+    }
+
+    pub fn docstring(&self) -> Option<&str> {
+        self.docstring.as_deref()
     }
 }
 
@@ -178,54 +169,14 @@
             arguments,
             return_type,
             ffi_func,
-<<<<<<< HEAD
+            docstring: meta.docstring.clone(),
             throws: meta.throws,
-=======
-            docstring: None,
-            throws,
->>>>>>> 80e6ad22
             checksum_fn_name,
             checksum: meta.checksum,
         }
     }
 }
 
-<<<<<<< HEAD
-=======
-impl APIConverter<Function> for weedle::namespace::OperationNamespaceMember<'_> {
-    fn convert(&self, ci: &mut ComponentInterface) -> Result<Function> {
-        let return_type = ci.resolve_return_type_expression(&self.return_type)?;
-        let name = match self.identifier {
-            None => bail!("anonymous functions are not supported {:?}", self),
-            Some(id) => id.0.to_string(),
-        };
-        let checksum_fn_name = uniffi_meta::fn_checksum_symbol_name(ci.namespace(), &name);
-        let attrs = FunctionAttributes::try_from(self.attributes.as_ref())?;
-        let throws = match attrs.get_throws_err() {
-            None => None,
-            Some(name) => match ci.get_type(name) {
-                Some(t) => {
-                    ci.note_name_used_as_error(name);
-                    Some(t)
-                }
-                None => bail!("unknown type for error: {name}"),
-            },
-        };
-        Ok(Function {
-            name,
-            is_async: false,
-            return_type,
-            arguments: self.args.body.list.convert(ci)?,
-            ffi_func: Default::default(),
-            docstring: self.docstring.as_ref().map(|v| v.0.clone()),
-            throws,
-            checksum_fn_name,
-            checksum_override: None,
-        })
-    }
-}
-
->>>>>>> 80e6ad22
 /// Represents an argument to a function/constructor/method call.
 ///
 /// Each argument has a name and a type, along with some optional metadata.
@@ -429,7 +380,7 @@
                 void testing();
             };
         "#;
-        let ci = ComponentInterface::from_webidl(UDL).unwrap();
+        let ci = ComponentInterface::from_webidl(UDL, "crate_name").unwrap();
         assert_eq!(
             ci.get_function_definition("testing")
                 .unwrap()
