/* This Source Code Form is subject to the terms of the Mozilla Public
 * License, v. 2.0. If a copy of the MPL was not distributed with this
 * file, You can obtain one at http://mozilla.org/MPL/2.0/. */

//! # Component Interface Definition.
//!
//! This module provides an abstract representation of the interface provided by a UniFFI Rust Component,
//! in high-level terms suitable for translation into target consumer languages such as Kotlin
//! and Swift. It also provides facilities for parsing a WebIDL interface definition file into such a
//! representation.
//!
//! The entrypoint to this crate is the `ComponentInterface` struct, which holds a complete definition
//! of the interface provided by a component, in two parts:
//!
//!    * The high-level consumer API, in terms of objects and records and methods and so-on
//!    * The low-level FFI contract through which the foreign language code can call into Rust.
//!
//! That's really the key concept of this crate so it's worth repeating: a `ComponentInterface` completely
//! defines the shape and semantics of an interface between the Rust-based implementation of a component
//! and its foreign language consumers, including details like:
//!
//!    * The names of all symbols in the compiled object file
//!    * The type and arity of all exported functions
//!    * The layout and conventions used for all arguments and return types
//!
//! If you have a dynamic library compiled from a Rust Component using this crate, and a foreign
//! language binding generated from the same `ComponentInterface` using the same version of this
//! module, then there should be no opportunities for them to disagree on how the two sides should
//! interact.
//!
//! General and incomplete TODO list for this thing:
//!
//!   * It should prevent user error and the possibility of generating bad code by doing (at least)
//!     the following checks:
//!       * No duplicate names (types, methods, args, etc)
//!       * No shadowing of builtin names, or names we use in code generation
//!     We expect that if the user actually does one of these things, then they *should* get a compile
//!     error when trying to build the component, because the codegen will be invalid. But we can't
//!     guarantee that there's not some edge-case where it produces valid-but-incorrect code.
//!
//!   * There is a *lot* of cloning going on, in the spirit of "first make it work". There's probably
//!     a good opportunity here for e.g. interned strings, but we're nowhere near the point were we need
//!     that kind of optimization just yet.
//!
//!   * Error messages and general developer experience leave a lot to be desired.

use std::{
    collections::{btree_map::Entry, BTreeMap, BTreeSet, HashSet},
    convert::TryFrom,
    iter,
};

use anyhow::{anyhow, bail, ensure, Result};

pub mod types;
pub use types::{AsType, ExternalKind, ObjectImpl, Type};
use types::{TypeIterator, TypeUniverse};

mod attributes;
mod callbacks;
pub use callbacks::CallbackInterface;
mod enum_;
pub use enum_::{Enum, Variant};
mod function;
pub use function::{Argument, Callable, Function, ResultType};
mod literal;
pub use literal::{Literal, Radix};
mod namespace;
pub use namespace::Namespace;
mod object;
pub use object::{Constructor, Method, Object, UniffiTrait};
mod record;
pub use record::{Field, Record};

pub mod ffi;
pub use ffi::{FfiArgument, FfiFunction, FfiType};
use uniffi_meta::{ConstructorMetadata, ObjectMetadata, TraitMethodMetadata};

// This needs to match the minor version of the `uniffi` crate.  See
// `docs/uniffi-versioning.md` for details.
//
// Once we get to 1.0, then we'll need to update the scheme to something like 100 + major_version
const UNIFFI_CONTRACT_VERSION: u32 = 22;

/// The main public interface for this module, representing the complete details of an interface exposed
/// by a rust component and the details of consuming it via an extern-C FFI layer.
#[derive(Debug, Default)]
pub struct ComponentInterface {
    /// All of the types used in the interface.
    // We can't checksum `self.types`, but its contents are implied by the other fields
    // anyway, so it's safe to ignore it.
    pub(super) types: TypeUniverse,
    /// The unique prefix that we'll use for namespacing when exposing this component's API.
<<<<<<< HEAD
    namespace: Option<Namespace>,
    /// The internal unique prefix used to namespace FFI symbols
    #[checksum_ignore]
    ffi_namespace: String,
=======
    namespace: String,
>>>>>>> c0e64b83
    /// The high-level API provided by the component.
    enums: BTreeMap<String, Enum>,
    records: BTreeMap<String, Record>,
    functions: Vec<Function>,
    objects: Vec<Object>,
    callback_interfaces: Vec<CallbackInterface>,
    // Type names which were seen used as an error.
    errors: HashSet<String>,
    // Types which were seen used as callback interface error.
    callback_interface_throws_types: BTreeSet<Type>,
}

impl ComponentInterface {
    /// Parse a `ComponentInterface` from a string containing a WebIDL definition.
    pub fn from_webidl(idl: &str) -> Result<Self> {
        let mut ci = Self::default();
        // There's some lifetime thing with the errors returned from weedle::Definitions::parse
        // that my own lifetime is too short to worry about figuring out; unwrap and move on.

        // Note we use `weedle::Definitions::parse` instead of `weedle::parse` so
        // on parse errors we can see how far weedle got, which helps locate the problem.
        use weedle::Parse; // this trait must be in scope for parse to work.
        let (remaining, defns) = weedle::Definitions::parse(idl.trim()).unwrap();
        if !remaining.is_empty() {
            println!("Error parsing the IDL. Text remaining to be parsed is:");
            println!("{remaining}");
            bail!("parse error");
        }
        // Unconditionally add the String type, which is used by the panic handling
        ci.types.add_known_type(&Type::String);
        // We process the WebIDL definitions in two passes.
        // First, go through and look for all the named types.
        ci.types.add_type_definitions_from(defns.as_slice())?;
        // With those names resolved, we can build a complete representation of the API.
        APIBuilder::process(&defns, &mut ci)?;

<<<<<<< HEAD
        // The FFI namespace must not be computed on the fly because it could otherwise be
        // influenced by things added later from proc-macro metadata. Those have their own
        // namespacing mechanism.
        assert!(ci.namespace.is_some());
        ci.ffi_namespace = format!("{}_{:x}", ci.namespace(), ci.checksum());

=======
>>>>>>> c0e64b83
        // The following two methods will be called later anyways, but we call them here because
        // it's convenient for UDL-only tests.
        ci.check_consistency()?;
        // Now that the high-level API is settled, we can derive the low-level FFI.
        ci.derive_ffi_funcs()?;

        Ok(ci)
    }

    ///
    pub fn namespace_definition(&self) -> Option<&Namespace> {
        self.namespace.as_ref()
    }

    /// The string namespace within which this API should be presented to the caller.
    ///
    /// This string would typically be used to prefix function names in the FFI, to build
    /// a package or module name for the foreign language, etc.
    pub fn namespace(&self) -> &str {
        match &self.namespace {
            Some(namespace) => namespace.name(),
            None => "",
        }
    }

    pub fn uniffi_contract_version(&self) -> u32 {
        // This is set by the scripts in the version-mismatch fixture
        let force_version = std::env::var("UNIFFI_FORCE_CONTRACT_VERSION");
        match force_version {
            Ok(v) if !v.is_empty() => v.parse().unwrap(),
            _ => UNIFFI_CONTRACT_VERSION,
        }
    }

    /// Get the definitions for every Enum type in the interface.
    pub fn enum_definitions(&self) -> impl Iterator<Item = &Enum> {
        self.enums.values()
    }

    /// Get an Enum definition by name, or None if no such Enum is defined.
    pub fn get_enum_definition(&self, name: &str) -> Option<&Enum> {
        self.enums.get(name)
    }

    /// Get the definitions for every Record type in the interface.
    pub fn record_definitions(&self) -> impl Iterator<Item = &Record> {
        self.records.values()
    }

    /// Get a Record definition by name, or None if no such Record is defined.
    pub fn get_record_definition(&self, name: &str) -> Option<&Record> {
        self.records.get(name)
    }

    /// Get the definitions for every Function in the interface.
    pub fn function_definitions(&self) -> &[Function] {
        &self.functions
    }

    /// Get a Function definition by name, or None if no such Function is defined.
    pub fn get_function_definition(&self, name: &str) -> Option<&Function> {
        // TODO: probably we could store these internally in a HashMap to make this easier?
        self.functions.iter().find(|f| f.name == name)
    }

    /// Get the definitions for every Object type in the interface.
    pub fn object_definitions(&self) -> &[Object] {
        &self.objects
    }

    /// Get an Object definition by name, or None if no such Object is defined.
    pub fn get_object_definition(&self, name: &str) -> Option<&Object> {
        // TODO: probably we could store these internally in a HashMap to make this easier?
        self.objects.iter().find(|o| o.name == name)
    }

    /// Get the definitions for every Callback Interface type in the interface.
    pub fn callback_interface_definitions(&self) -> &[CallbackInterface] {
        &self.callback_interfaces
    }

    /// Get a Callback interface definition by name, or None if no such interface is defined.
    pub fn get_callback_interface_definition(&self, name: &str) -> Option<&CallbackInterface> {
        // TODO: probably we could store these internally in a HashMap to make this easier?
        self.callback_interfaces.iter().find(|o| o.name == name)
    }

    /// Get the definitions for every Method type in the interface.
    pub fn iter_callables(&self) -> impl Iterator<Item = &dyn Callable> {
        // Each of the `as &dyn Callable` casts is a trivial cast, but it seems like the clearest
        // way to express the logic in the current Rust
        #[allow(trivial_casts)]
        self.function_definitions()
            .iter()
            .map(|f| f as &dyn Callable)
            .chain(self.objects.iter().flat_map(|o| {
                o.constructors()
                    .into_iter()
                    .map(|c| c as &dyn Callable)
                    .chain(o.methods().into_iter().map(|m| m as &dyn Callable))
            }))
    }

    /// Should we generate read (and lift) functions for errors?
    ///
    /// This is a workaround for the fact that lower/write can't be generated for some errors,
    /// specifically errors that are defined as flat in the UDL, but actually have fields in the
    /// Rust source.
    pub fn should_generate_error_read(&self, e: &Enum) -> bool {
        // We can and should always generate read() methods for fielded errors
        let fielded = !e.is_flat();
        // For flat errors, we should only generate read() methods if we need them to support
        // callback interface errors
        let used_in_callback_interface = self
            .callback_interface_definitions()
            .iter()
            .flat_map(|cb| cb.methods())
            .any(|m| m.throws_type() == Some(&e.as_type()));

        self.is_name_used_as_error(&e.name) && (fielded || used_in_callback_interface)
    }

    /// Get details about all `Type::External` types
    pub fn iter_external_types(&self) -> impl Iterator<Item = (&String, &String, ExternalKind)> {
        self.types.iter_known_types().filter_map(|t| match t {
            Type::External {
                name,
                crate_name,
                kind,
            } => Some((name, crate_name, *kind)),
            _ => None,
        })
    }

    /// Get details about all `Type::Custom` types
    pub fn iter_custom_types(&self) -> impl Iterator<Item = (&String, &Type)> {
        self.types.iter_known_types().filter_map(|t| match t {
            Type::Custom { name, builtin } => Some((name, &**builtin)),
            _ => None,
        })
    }

    /// Iterate over all known types in the interface.
    pub fn iter_types(&self) -> impl Iterator<Item = &Type> {
        self.types.iter_known_types()
    }

    /// Get a specific type
    pub fn get_type(&self, name: &str) -> Option<Type> {
        self.types.get_type_definition(name)
    }

    pub fn is_callback_interface_throws_type(&self, type_: Type) -> bool {
        self.callback_interface_throws_types.contains(&type_)
    }

    /// Iterate over all types contained in the given item.
    ///
    /// This method uses `iter_types` to iterate over the types contained within the given type,
    /// but additionally recurses into the definition of user-defined types like records and enums
    /// to yield the types that *they* contain.
    fn iter_types_in_item<'a>(&'a self, item: &'a Type) -> impl Iterator<Item = &'a Type> + 'a {
        RecursiveTypeIterator::new(self, item)
    }

    /// Check whether the given item contains any (possibly nested) Type::Object references.
    ///
    /// This is important to know in language bindings that cannot integrate object types
    /// tightly with the host GC, and hence need to perform manual destruction of objects.
    pub fn item_contains_object_references(&self, item: &Type) -> bool {
        self.iter_types_in_item(item)
            .any(|t| matches!(t, Type::Object { .. }))
    }

    /// Check whether the given item contains any (possibly nested) unsigned types
    pub fn item_contains_unsigned_types(&self, item: &Type) -> bool {
        self.iter_types_in_item(item)
            .any(|t| matches!(t, Type::UInt8 | Type::UInt16 | Type::UInt32 | Type::UInt64))
    }

    /// Check whether the interface contains any optional types
    pub fn contains_optional_types(&self) -> bool {
        self.types
            .iter_known_types()
            .any(|t| matches!(t, Type::Optional(_)))
    }

    /// Check whether the interface contains any sequence types
    pub fn contains_sequence_types(&self) -> bool {
        self.types
            .iter_known_types()
            .any(|t| matches!(t, Type::Sequence(_)))
    }

    /// Check whether the interface contains any map types
    pub fn contains_map_types(&self) -> bool {
        self.types
            .iter_known_types()
            .any(|t| matches!(t, Type::Map(_, _)))
    }

    /// The namespace to use in FFI-level function definitions.
    ///
    /// The value returned by this method is used as a prefix to namespace all UDL-defined FFI
    /// functions used in this ComponentInterface.
    pub fn ffi_namespace(&self) -> &str {
        &self.namespace
    }

    /// Builtin FFI function to get the current contract version
    /// This is needed so that the foreign language bindings can check that they are using the same
    /// ABI as the scaffolding
    pub fn ffi_uniffi_contract_version(&self) -> FfiFunction {
        FfiFunction {
            name: format!("ffi_{}_uniffi_contract_version", self.ffi_namespace()),
            is_async: false,
            arguments: vec![],
            return_type: Some(FfiType::UInt32),
            has_rust_call_status_arg: false,
            is_object_free_function: false,
        }
    }

    /// Builtin FFI function for allocating a new `RustBuffer`.
    /// This is needed so that the foreign language bindings can create buffers in which to pass
    /// complex data types across the FFI.
    pub fn ffi_rustbuffer_alloc(&self) -> FfiFunction {
        FfiFunction {
            name: format!("ffi_{}_rustbuffer_alloc", self.ffi_namespace()),
            is_async: false,
            arguments: vec![FfiArgument {
                name: "size".to_string(),
                type_: FfiType::Int32,
            }],
            return_type: Some(FfiType::RustBuffer(None)),
            has_rust_call_status_arg: true,
            is_object_free_function: false,
        }
    }

    /// Builtin FFI function for copying foreign-owned bytes
    /// This is needed so that the foreign language bindings can create buffers in which to pass
    /// complex data types across the FFI.
    pub fn ffi_rustbuffer_from_bytes(&self) -> FfiFunction {
        FfiFunction {
            name: format!("ffi_{}_rustbuffer_from_bytes", self.ffi_namespace()),
            is_async: false,
            arguments: vec![FfiArgument {
                name: "bytes".to_string(),
                type_: FfiType::ForeignBytes,
            }],
            return_type: Some(FfiType::RustBuffer(None)),
            has_rust_call_status_arg: true,
            is_object_free_function: false,
        }
    }

    /// Builtin FFI function for freeing a `RustBuffer`.
    /// This is needed so that the foreign language bindings can free buffers in which they received
    /// complex data types returned across the FFI.
    pub fn ffi_rustbuffer_free(&self) -> FfiFunction {
        FfiFunction {
            name: format!("ffi_{}_rustbuffer_free", self.ffi_namespace()),
            is_async: false,
            arguments: vec![FfiArgument {
                name: "buf".to_string(),
                type_: FfiType::RustBuffer(None),
            }],
            return_type: None,
            has_rust_call_status_arg: true,
            is_object_free_function: false,
        }
    }

    /// Builtin FFI function for reserving extra space in a `RustBuffer`.
    /// This is needed so that the foreign language bindings can grow buffers used for passing
    /// complex data types across the FFI.
    pub fn ffi_rustbuffer_reserve(&self) -> FfiFunction {
        FfiFunction {
            name: format!("ffi_{}_rustbuffer_reserve", self.ffi_namespace()),
            is_async: false,
            arguments: vec![
                FfiArgument {
                    name: "buf".to_string(),
                    type_: FfiType::RustBuffer(None),
                },
                FfiArgument {
                    name: "additional".to_string(),
                    type_: FfiType::Int32,
                },
            ],
            return_type: Some(FfiType::RustBuffer(None)),
            has_rust_call_status_arg: true,
            is_object_free_function: false,
        }
    }

    /// Does this interface contain async functions?
    pub fn has_async_fns(&self) -> bool {
        self.iter_ffi_function_definitions().any(|f| f.is_async())
    }

    /// Iterate over `T` parameters of the `FutureCallback<T>` callbacks in this interface
    pub fn iter_future_callback_params(&self) -> impl Iterator<Item = FfiType> {
        let unique_results = self
            .iter_callables()
            .map(|c| c.result_type().future_callback_param())
            .collect::<BTreeSet<_>>();
        unique_results.into_iter()
    }

    /// Iterate over return/throws types for async functions
    pub fn iter_async_result_types(&self) -> impl Iterator<Item = ResultType> {
        let unique_results = self
            .iter_callables()
            .map(|c| c.result_type())
            .collect::<BTreeSet<_>>();
        unique_results.into_iter()
    }

    /// List the definitions of all FFI functions in the interface.
    ///
    /// The set of FFI functions is derived automatically from the set of higher-level types
    /// along with the builtin FFI helper functions.
    pub fn iter_ffi_function_definitions(&self) -> impl Iterator<Item = FfiFunction> + '_ {
        self.iter_user_ffi_function_definitions()
            .cloned()
            .chain(self.iter_rust_buffer_ffi_function_definitions())
            .chain(self.iter_checksum_ffi_functions())
            .chain(self.ffi_foreign_executor_callback_set())
            .chain([self.ffi_uniffi_contract_version()])
    }

    /// List all FFI functions definitions for user-defined interfaces
    ///
    /// This includes FFI functions for:
    ///   - Top-level functions
    ///   - Object methods
    ///   - Callback interfaces
    pub fn iter_user_ffi_function_definitions(&self) -> impl Iterator<Item = &FfiFunction> + '_ {
        iter::empty()
            .chain(
                self.objects
                    .iter()
                    .flat_map(|obj| obj.iter_ffi_function_definitions()),
            )
            .chain(
                self.callback_interfaces
                    .iter()
                    .map(|cb| cb.ffi_init_callback()),
            )
            .chain(self.functions.iter().map(|f| &f.ffi_func))
    }

    /// List all FFI functions definitions for RustBuffer functionality.
    pub fn iter_rust_buffer_ffi_function_definitions(&self) -> impl Iterator<Item = FfiFunction> {
        [
            self.ffi_rustbuffer_alloc(),
            self.ffi_rustbuffer_from_bytes(),
            self.ffi_rustbuffer_free(),
            self.ffi_rustbuffer_reserve(),
        ]
        .into_iter()
    }

    /// The ffi_foreign_executor_callback_set FFI function
    ///
    /// We only include this in the FFI if the `ForeignExecutor` type is actually used
    pub fn ffi_foreign_executor_callback_set(&self) -> Option<FfiFunction> {
        if self.types.contains(&Type::ForeignExecutor) {
            Some(FfiFunction {
                name: "uniffi_foreign_executor_callback_set".into(),
                arguments: vec![FfiArgument {
                    name: "callback".into(),
                    type_: FfiType::ForeignExecutorCallback,
                }],
                return_type: None,
                is_async: false,
                has_rust_call_status_arg: false,
                is_object_free_function: false,
            })
        } else {
            None
        }
    }

    /// List all API checksums to check
    ///
    /// Returns a list of (export_symbol_name, checksum) items
    pub fn iter_checksums(&self) -> impl Iterator<Item = (String, u16)> + '_ {
        let func_checksums = self
            .functions
            .iter()
            .map(|f| (f.checksum_fn_name(), f.checksum()));
        let method_checksums = self.objects.iter().flat_map(|o| {
            o.methods()
                .into_iter()
                .map(|m| (m.checksum_fn_name(), m.checksum()))
        });
        let constructor_checksums = self.objects.iter().flat_map(|o| {
            o.constructors()
                .into_iter()
                .map(|c| (c.checksum_fn_name(), c.checksum()))
        });
        let callback_method_checksums = self.callback_interfaces.iter().flat_map(|cbi| {
            cbi.methods().into_iter().filter_map(|m| {
                if m.checksum_fn_name().is_empty() {
                    // UDL-based callbacks don't have checksum functions, skip these
                    None
                } else {
                    Some((m.checksum_fn_name(), m.checksum()))
                }
            })
        });
        func_checksums
            .chain(method_checksums)
            .chain(constructor_checksums)
            .chain(callback_method_checksums)
            .map(|(fn_name, checksum)| (fn_name.to_string(), checksum))
    }

    pub fn iter_checksum_ffi_functions(&self) -> impl Iterator<Item = FfiFunction> + '_ {
        self.iter_checksums().map(|(name, _)| FfiFunction {
            name,
            is_async: false,
            arguments: vec![],
            return_type: Some(FfiType::UInt16),
            has_rust_call_status_arg: false,
            is_object_free_function: false,
        })
    }

    // Private methods for building a ComponentInterface.
    //

    /// Resolve a weedle type expression into a `Type`.
    ///
    /// This method uses the current state of our `TypeUniverse` to turn a weedle type expression
    /// into a concrete `Type` (or error if the type expression is not well defined). It abstracts
    /// away the complexity of walking weedle's type struct hierarchy by dispatching to the `TypeResolver`
    /// trait.
    fn resolve_type_expression<T: types::TypeResolver>(&mut self, expr: T) -> Result<Type> {
        self.types.resolve_type_expression(expr)
    }

    /// Resolve a weedle `ReturnType` expression into an optional `Type`.
    ///
    /// This method is similar to `resolve_type_expression`, but tailored specifically for return types.
    /// It can return `None` to represent a non-existent return value.
    fn resolve_return_type_expression(
        &mut self,
        expr: &weedle::types::ReturnType<'_>,
    ) -> Result<Option<Type>> {
        Ok(match expr {
            weedle::types::ReturnType::Undefined(_) => None,
            weedle::types::ReturnType::Type(t) => {
                // Older versions of WebIDL used `void` for functions that don't return a value,
                // while newer versions have replaced it with `undefined`. Special-case this for
                // backwards compatibility for our consumers.
                use weedle::types::{NonAnyType::Identifier, SingleType::NonAny, Type::Single};
                match t {
                    Single(NonAny(Identifier(id))) if id.type_.0 == "void" => None,
                    _ => Some(self.resolve_type_expression(t)?),
                }
            }
        })
    }

    /// Called by `APIBuilder` impls to add a newly-parsed namespace definition to the `ComponentInterface`.
    fn add_namespace_definition(&mut self, defn: Namespace) -> Result<()> {
        if self.namespace.is_some() {
            bail!("duplicate namespace definition");
        }
        self.namespace = Some(defn);
        Ok(())
    }

    /// Called by `APIBuilder` impls to add a newly-parsed enum definition to the `ComponentInterface`.
    pub(super) fn add_enum_definition(&mut self, defn: Enum) -> Result<()> {
        match self.enums.entry(defn.name().to_owned()) {
            Entry::Vacant(v) => {
                for variant in defn.variants() {
                    for field in variant.fields() {
                        self.types.add_known_type(&field.as_type());
                    }
                }
                v.insert(defn);
            }
            Entry::Occupied(o) => {
                let existing_def = o.get();
                if defn != *existing_def {
                    bail!(
                        "Mismatching definition for enum `{}`!\n\
                        existing definition: {existing_def:#?},\n\
                        new definition: {defn:#?}",
                        defn.name(),
                    );
                }
            }
        }

        Ok(())
    }

    /// Called by `APIBuilder` impls to add a newly-parsed record definition to the `ComponentInterface`.
    pub(super) fn add_record_definition(&mut self, defn: Record) -> Result<()> {
        match self.records.entry(defn.name().to_owned()) {
            Entry::Vacant(v) => {
                for field in defn.fields() {
                    self.types.add_known_type(&field.as_type());
                }
                v.insert(defn);
            }
            Entry::Occupied(o) => {
                let existing_def = o.get();
                if defn != *existing_def {
                    bail!(
                        "Mismatching definition for record `{}`!\n\
                         existing definition: {existing_def:#?},\n\
                         new definition: {defn:#?}",
                        defn.name(),
                    );
                }
            }
        }

        Ok(())
    }

    /// Called by `APIBuilder` impls to add a newly-parsed function definition to the `ComponentInterface`.
    pub(super) fn add_function_definition(&mut self, defn: Function) -> Result<()> {
        for arg in &defn.arguments {
            self.types.add_known_type(&arg.type_);
        }
        if let Some(ty) = &defn.return_type {
            self.types.add_known_type(ty);
        }

        // Since functions are not a first-class type, we have to check for duplicates here
        // rather than relying on the type-finding pass to catch them.
        if self.functions.iter().any(|f| f.name == defn.name) {
            bail!("duplicate function definition: \"{}\"", defn.name);
        }
        if !matches!(self.types.get_type_definition(defn.name()), None) {
            bail!("Conflicting type definition for \"{}\"", defn.name());
        }
        if defn.is_async() {
            // Async functions depend on the foreign executor
            self.types.add_known_type(&Type::ForeignExecutor);
        }
        self.functions.push(defn);

        Ok(())
    }

    pub(super) fn add_constructor_meta(&mut self, meta: ConstructorMetadata) -> Result<()> {
        let object = get_object(&mut self.objects, &meta.self_name)
            .ok_or_else(|| anyhow!("add_constructor_meta: object {} not found", &meta.self_name))?;
        let defn: Constructor = meta.into();

        for arg in &defn.arguments {
            self.types.add_known_type(&arg.type_);
        }
        object.constructors.push(defn);

        Ok(())
    }

    pub(super) fn add_method_meta(&mut self, meta: impl Into<Method>) -> Result<()> {
        let defn: Method = meta.into();
        let object = get_object(&mut self.objects, &defn.object_name)
            .ok_or_else(|| anyhow!("add_method_meta: object {} not found", &defn.object_name))?;

        for arg in &defn.arguments {
            self.types.add_known_type(&arg.type_);
        }
        if let Some(ty) = &defn.return_type {
            self.types.add_known_type(ty);
        }
        if defn.is_async() {
            // Async functions depend on the foreign executor
            self.types.add_known_type(&Type::ForeignExecutor);
        }
        object.methods.push(defn);

        Ok(())
    }

    pub(super) fn add_object_meta(&mut self, meta: ObjectMetadata) {
        let free_name = meta.free_ffi_symbol_name();
        let mut obj = Object::new(meta.name, ObjectImpl::from_is_trait(meta.is_trait));
        obj.ffi_func_free.name = free_name;
        self.types.add_known_type(&obj.as_type());
        self.add_object_definition(obj);
    }

    /// Called by `APIBuilder` impls to add a newly-parsed object definition to the `ComponentInterface`.
    fn add_object_definition(&mut self, defn: Object) {
        // Note that there will be no duplicates thanks to the previous type-finding pass.
        self.objects.push(defn);
    }

    pub(super) fn note_name_used_as_error(&mut self, name: &str) {
        self.errors.insert(name.to_string());
    }

    pub fn is_name_used_as_error(&self, name: &str) -> bool {
        self.errors.contains(name)
    }

    /// Called by `APIBuilder` impls to add a newly-parsed callback interface definition to the `ComponentInterface`.
    pub(super) fn add_callback_interface_definition(&mut self, defn: CallbackInterface) {
        // Note that there will be no duplicates thanks to the previous type-finding pass.
        for method in defn.methods() {
            if let Some(error) = method.throws_type() {
                self.callback_interface_throws_types.insert(error.clone());
            }
        }
        self.callback_interfaces.push(defn);
    }

    pub(super) fn add_trait_method_meta(&mut self, meta: TraitMethodMetadata) -> Result<()> {
        if let Some(cbi) = get_callback_interface(&mut self.callback_interfaces, &meta.trait_name) {
            // uniffi_meta should ensure that we process callback interface methods in order, double
            // check that here
            if cbi.methods.len() != meta.index as usize {
                bail!(
                    "UniFFI internal error: callback interface method index mismatch for {}::{} (expected {}, saw {})",
                    meta.trait_name,
                    meta.name,
                    cbi.methods.len(),
                    meta.index,
                );
            }
            cbi.methods.push(meta.into());
        } else {
            self.add_method_meta(meta)?;
        }
        Ok(())
    }

    /// Perform global consistency checks on the declared interface.
    ///
    /// This method checks for consistency problems in the declared interface
    /// as a whole, and which can only be detected after we've finished defining
    /// the entire interface.
    pub fn check_consistency(&self) -> Result<()> {
        if self.namespace.is_none() {
            bail!("missing namespace definition");
        }

        // To keep codegen tractable, enum variant names must not shadow type names.
        for e in self.enums.values() {
            // Not sure why this was deemed important for "normal" enums but
            // not those used as errors, but this is what we've always done.
            if !self.is_name_used_as_error(&e.name) {
                for variant in &e.variants {
                    if self.types.get_type_definition(variant.name()).is_some() {
                        bail!(
                            "Enum variant names must not shadow type names: \"{}\"",
                            variant.name()
                        )
                    }
                }
            }
        }

        for ty in self.iter_types() {
            match ty {
                Type::Object { name, .. } => {
                    ensure!(
                        self.objects.iter().any(|o| o.name == *name),
                        "Object `{name}` has no definition"
                    );
                }
                Type::Record(name) => {
                    ensure!(
                        self.records.contains_key(name),
                        "Record `{name}` has no definition",
                    );
                }
                Type::Enum(name) => {
                    ensure!(
                        self.enums.contains_key(name),
                        "Enum `{name}` has no definition",
                    );
                }
                _ => {}
            }
        }

        Ok(())
    }

    /// Automatically derive the low-level FFI functions from the high-level types in the interface.
    ///
    /// This should only be called after the high-level types have been completed defined, otherwise
    /// the resulting set will be missing some entries.
    pub fn derive_ffi_funcs(&mut self) -> Result<()> {
        let ci_namespace = self.ffi_namespace().to_owned();
        for func in self.functions.iter_mut() {
            func.derive_ffi_func(&ci_namespace)?;
        }
        for obj in self.objects.iter_mut() {
            obj.derive_ffi_funcs(&ci_namespace)?;
        }
        for callback in self.callback_interfaces.iter_mut() {
            callback.derive_ffi_funcs(&ci_namespace);
        }
        Ok(())
    }
}

fn get_object<'a>(objects: &'a mut [Object], name: &str) -> Option<&'a mut Object> {
    objects.iter_mut().find(|o| o.name == name)
}

fn get_callback_interface<'a>(
    callback_interfaces: &'a mut [CallbackInterface],
    name: &str,
) -> Option<&'a mut CallbackInterface> {
    callback_interfaces.iter_mut().find(|o| o.name == name)
}

/// Stateful iterator for yielding all types contained in a given type.
///
/// This struct is the implementation of [`ComponentInterface::iter_types_in_item`] and should be
/// considered an opaque implementation detail. It's a separate struct because I couldn't
/// figure out a way to implement it using iterators and closures that would make the lifetimes
/// work out correctly.
///
/// The idea here is that we want to yield all the types from `iter_types` on a given type, and
/// additionally we want to recurse into the definition of any user-provided types like records,
/// enums, etc so we can also yield the types contained therein.
///
/// To guard against infinite recursion, we maintain a list of previously-seen user-defined
/// types, ensuring that we recurse into the definition of those types only once. To simplify
/// the implementation, we maintain a queue of pending user-defined types that we have seen
/// but not yet recursed into. (Ironically, the use of an explicit queue means our implementation
/// is not actually recursive...)
struct RecursiveTypeIterator<'a> {
    /// The [`ComponentInterface`] from which this iterator was created.
    ci: &'a ComponentInterface,
    /// The currently-active iterator from which we're yielding.
    current: TypeIterator<'a>,
    /// A set of names of user-defined types that we have already seen.
    seen: HashSet<&'a str>,
    /// A queue of user-defined types that we need to recurse into.
    pending: Vec<&'a Type>,
}

impl<'a> RecursiveTypeIterator<'a> {
    /// Allocate a new `RecursiveTypeIterator` over the given item.
    fn new(ci: &'a ComponentInterface, item: &'a Type) -> RecursiveTypeIterator<'a> {
        RecursiveTypeIterator {
            ci,
            // We begin by iterating over the types from the item itself.
            current: item.iter_types(),
            seen: Default::default(),
            pending: Default::default(),
        }
    }

    /// Add a new type to the queue of pending types, if not previously seen.
    fn add_pending_type(&mut self, type_: &'a Type) {
        match type_ {
            Type::Record(nm)
            | Type::Enum(nm)
            | Type::Object { name: nm, .. }
            | Type::CallbackInterface(nm) => {
                if !self.seen.contains(nm.as_str()) {
                    self.pending.push(type_);
                    self.seen.insert(nm.as_str());
                }
            }
            _ => (),
        }
    }

    /// Advance the iterator to recurse into the next pending type, if any.
    ///
    /// This method is called when the current iterator is empty, and it will select
    /// the next pending type from the queue and start iterating over its contained types.
    /// The return value will be the first item from the new iterator.
    fn advance_to_next_type(&mut self) -> Option<&'a Type> {
        if let Some(next_type) = self.pending.pop() {
            // This is a little awkward because the various definition lookup methods return an `Option<T>`.
            // In the unlikely event that one of them returns `None` then, rather than trying to advance
            // to a non-existent type, we just leave the existing iterator in place and allow the recursive
            // call to `next()` to try again with the next pending type.
            let next_iter = match next_type {
                Type::Record(nm) => self.ci.get_record_definition(nm).map(Record::iter_types),
                Type::Enum(name) => self.ci.get_enum_definition(name).map(Enum::iter_types),
                Type::Object { name: nm, .. } => {
                    self.ci.get_object_definition(nm).map(Object::iter_types)
                }
                Type::CallbackInterface(nm) => self
                    .ci
                    .get_callback_interface_definition(nm)
                    .map(CallbackInterface::iter_types),
                _ => None,
            };
            if let Some(next_iter) = next_iter {
                self.current = next_iter;
            }
            // Advance the new iterator to its first item. If the new iterator happens to be empty,
            // this will recurse back in to `advance_to_next_type` until we find one that isn't.
            self.next()
        } else {
            // We've completely finished the iteration over all pending types.
            None
        }
    }
}

impl<'a> Iterator for RecursiveTypeIterator<'a> {
    type Item = &'a Type;
    fn next(&mut self) -> Option<Self::Item> {
        if let Some(type_) = self.current.next() {
            self.add_pending_type(type_);
            Some(type_)
        } else {
            self.advance_to_next_type()
        }
    }
}

/// Trait to help build a `ComponentInterface` from WedIDL syntax nodes.
///
/// This trait does structural matching on the various weedle AST nodes and
/// uses them to build up the records, enums, objects etc in the provided
/// `ComponentInterface`.
trait APIBuilder {
    fn process(&self, ci: &mut ComponentInterface) -> Result<()>;
}

/// Add to a `ComponentInterface` from a list of weedle definitions,
/// by processing each in turn.
impl<T: APIBuilder> APIBuilder for Vec<T> {
    fn process(&self, ci: &mut ComponentInterface) -> Result<()> {
        for item in self {
            item.process(ci)?;
        }
        Ok(())
    }
}

/// Add to a `ComponentInterface` from a weedle definition.
/// This is conceptually the root of the parser, and dispatches to implementations
/// for the various specific WebIDL types that we support.
impl APIBuilder for weedle::Definition<'_> {
    fn process(&self, ci: &mut ComponentInterface) -> Result<()> {
        match self {
            weedle::Definition::Namespace(d) => d.process(ci)?,
            weedle::Definition::Enum(d) => {
                // We check if the enum represents an error...
                let attrs = attributes::EnumAttributes::try_from(d.attributes.as_ref())?;
                if attrs.contains_error_attr() {
                    let e = d.convert(ci)?;
                    ci.note_name_used_as_error(&e.name);
                    ci.add_enum_definition(e)?;
                } else {
                    let e = d.convert(ci)?;
                    ci.add_enum_definition(e)?;
                }
            }
            weedle::Definition::Dictionary(d) => {
                let rec = d.convert(ci)?;
                ci.add_record_definition(rec)?;
            }
            weedle::Definition::Interface(d) => {
                let attrs = attributes::InterfaceAttributes::try_from(d.attributes.as_ref())?;
                if attrs.contains_enum_attr() {
                    let e = d.convert(ci)?;
                    ci.add_enum_definition(e)?;
                } else if attrs.contains_error_attr() {
                    let e: Enum = d.convert(ci)?;
                    ci.note_name_used_as_error(&e.name);
                    ci.add_enum_definition(e)?;
                } else {
                    let obj = d.convert(ci)?;
                    ci.add_object_definition(obj);
                }
            }
            weedle::Definition::CallbackInterface(d) => {
                let obj = d.convert(ci)?;
                ci.add_callback_interface_definition(obj);
            }
            // everything needed for typedefs is done in finder.rs.
            weedle::Definition::Typedef(_) => {}
            _ => bail!("don't know how to deal with {:?}", self),
        }
        Ok(())
    }
}

/// Trait to help convert WedIDL syntax nodes into `ComponentInterface` objects.
///
/// This trait does structural matching on the various weedle AST nodes and converts
/// them into appropriate structs that we can use to build up the contents of a
/// `ComponentInterface`. It is basically the `TryFrom` trait except that the conversion
/// always happens in the context of a given `ComponentInterface`, which is used for
/// resolving e.g. type definitions.
///
/// The difference between this trait and `APIBuilder` is that `APIConverter` treats the
/// `ComponentInterface` as a read-only data source for resolving types, while `APIBuilder`
/// actually mutates the `ComponentInterface` to add new definitions.
trait APIConverter<T> {
    fn convert(&self, ci: &mut ComponentInterface) -> Result<T>;
}

/// Convert a list of weedle items into a list of `ComponentInterface` items,
/// by doing a direct item-by-item mapping.
impl<U, T: APIConverter<U>> APIConverter<Vec<U>> for Vec<T> {
    fn convert(&self, ci: &mut ComponentInterface) -> Result<Vec<U>> {
        self.iter().map(|v| v.convert(ci)).collect::<Result<_>>()
    }
}

// Helpers for functions/methods/constructors which all have the same "throws" semantics.
fn throws_name(throws: &Option<Type>) -> Option<&str> {
    // Type has no `name()` method, just `canonical_name()` which isn't what we want.
    match throws {
        None => None,
        Some(Type::Enum(name)) => Some(name),
        _ => panic!("unknown throw type: {throws:?}"),
    }
}

#[cfg(test)]
mod test {
    use super::*;

    // Note that much of the functionality of `ComponentInterface` is tested via its interactions
    // with specific member types, in the sub-modules defining those member types.

    #[test]
    fn test_duplicate_type_names_are_an_error() {
        const UDL: &str = r#"
            namespace test{};
            interface Testing {
                constructor();
            };
            dictionary Testing {
                u32 field;
            };
        "#;
        let err = ComponentInterface::from_webidl(UDL).unwrap_err();
        assert_eq!(
            err.to_string(),
            "Conflicting type definition for `Testing`! \
             existing definition: Object { name: \"Testing\", imp: Struct }, \
             new definition: Record(\"Testing\")"
        );

        const UDL2: &str = r#"
            namespace test{};
            enum Testing {
                "one", "two"
            };
            [Error]
            enum Testing { "three", "four" };
        "#;
        let err = ComponentInterface::from_webidl(UDL2).unwrap_err();
        assert_eq!(
            err.to_string(),
            "Mismatching definition for enum `Testing`!\nexisting definition: Enum {
    name: \"Testing\",
    variants: [
        Variant {
            name: \"one\",
            fields: [],
        },
        Variant {
            name: \"two\",
            fields: [],
        },
    ],
    flat: true,
},
new definition: Enum {
    name: \"Testing\",
    variants: [
        Variant {
            name: \"three\",
            fields: [],
        },
        Variant {
            name: \"four\",
            fields: [],
        },
    ],
    flat: true,
}",
        );

        const UDL3: &str = r#"
            namespace test{
                u32 Testing();
            };
            enum Testing {
                "one", "two"
            };
        "#;
        let err = ComponentInterface::from_webidl(UDL3).unwrap_err();
        assert_eq!(
            err.to_string(),
            "Conflicting type definition for \"Testing\""
        );
    }

    #[test]
    fn test_enum_variant_names_dont_shadow_types() {
        // There are some edge-cases during codegen where we don't know how to disambiguate
        // between an enum variant reference and a top-level type reference, so we
        // disallow it in order to give a more scrutable error to the consumer.
        const UDL: &str = r#"
            namespace test{};
            interface Testing {
                constructor();
            };
            [Enum]
            interface HardToCodegenFor {
                Testing();
                OtherVariant(u32 field);
            };
        "#;
        let err = ComponentInterface::from_webidl(UDL).unwrap_err();
        assert_eq!(
            err.to_string(),
            "Enum variant names must not shadow type names: \"Testing\""
        );
    }

    #[test]
    fn test_contains_optional_types() {
        let mut ci = ComponentInterface {
            ..Default::default()
        };

        // check that `contains_optional_types` returns false when there is no Optional type in the interface
        assert!(!ci.contains_optional_types());

        // check that `contains_optional_types` returns true when there is an Optional type in the interface
        assert!(ci
            .types
            .add_type_definition("TestOptional{}", Type::Optional(Box::new(Type::String)))
            .is_ok());
        assert!(ci.contains_optional_types());
    }

    #[test]
    fn test_contains_sequence_types() {
        let mut ci = ComponentInterface {
            ..Default::default()
        };

        // check that `contains_sequence_types` returns false when there is no Sequence type in the interface
        assert!(!ci.contains_sequence_types());

        // check that `contains_sequence_types` returns true when there is a Sequence type in the interface
        assert!(ci
            .types
            .add_type_definition("TestSequence{}", Type::Sequence(Box::new(Type::UInt64)))
            .is_ok());
        assert!(ci.contains_sequence_types());
    }

    #[test]
    fn test_contains_map_types() {
        let mut ci = ComponentInterface {
            ..Default::default()
        };

        // check that `contains_map_types` returns false when there is no Map type in the interface
        assert!(!ci.contains_map_types());

        // check that `contains_map_types` returns true when there is a Map type in the interface
        assert!(ci
            .types
            .add_type_definition(
                "Map{}",
                Type::Map(Box::new(Type::String), Box::new(Type::Boolean))
            )
            .is_ok());
        assert!(ci.contains_map_types());
    }

    #[test]
    fn test_no_infinite_recursion_when_walking_types() {
        const UDL: &str = r#"
            namespace test{};
            interface Testing {
                void tester(Testing foo);
            };
        "#;
        let ci = ComponentInterface::from_webidl(UDL).unwrap();
        assert!(!ci.item_contains_unsigned_types(&Type::Object {
            name: "Testing".into(),
            imp: ObjectImpl::Struct,
        }));
    }

    #[test]
    fn test_correct_recursion_when_walking_types() {
        const UDL: &str = r#"
            namespace test{};
            interface TestObj {
                void tester(TestRecord foo);
            };
            dictionary TestRecord {
                NestedRecord bar;
            };
            dictionary NestedRecord {
                u64 baz;
            };
        "#;
        let ci = ComponentInterface::from_webidl(UDL).unwrap();
        assert!(ci.item_contains_unsigned_types(&Type::Object {
            name: "TestObj".into(),
            imp: ObjectImpl::Struct,
        }));
    }

    #[test]
    fn test_multiline_docstring() {
        const UDL: &str = r#"
            ///informative
            ///docstring
            namespace test{};
        "#;
        let ci = ComponentInterface::from_webidl(UDL).unwrap();
        assert_eq!(
            ci.namespace_definition().unwrap().docstring().unwrap(),
            "informative\ndocstring"
        );
    }
}<|MERGE_RESOLUTION|>--- conflicted
+++ resolved
@@ -91,14 +91,7 @@
     // anyway, so it's safe to ignore it.
     pub(super) types: TypeUniverse,
     /// The unique prefix that we'll use for namespacing when exposing this component's API.
-<<<<<<< HEAD
     namespace: Option<Namespace>,
-    /// The internal unique prefix used to namespace FFI symbols
-    #[checksum_ignore]
-    ffi_namespace: String,
-=======
-    namespace: String,
->>>>>>> c0e64b83
     /// The high-level API provided by the component.
     enums: BTreeMap<String, Enum>,
     records: BTreeMap<String, Record>,
@@ -135,15 +128,6 @@
         // With those names resolved, we can build a complete representation of the API.
         APIBuilder::process(&defns, &mut ci)?;
 
-<<<<<<< HEAD
-        // The FFI namespace must not be computed on the fly because it could otherwise be
-        // influenced by things added later from proc-macro metadata. Those have their own
-        // namespacing mechanism.
-        assert!(ci.namespace.is_some());
-        ci.ffi_namespace = format!("{}_{:x}", ci.namespace(), ci.checksum());
-
-=======
->>>>>>> c0e64b83
         // The following two methods will be called later anyways, but we call them here because
         // it's convenient for UDL-only tests.
         ci.check_consistency()?;
@@ -350,7 +334,7 @@
     /// The value returned by this method is used as a prefix to namespace all UDL-defined FFI
     /// functions used in this ComponentInterface.
     pub fn ffi_namespace(&self) -> &str {
-        &self.namespace
+        self.namespace()
     }
 
     /// Builtin FFI function to get the current contract version
@@ -1110,19 +1094,23 @@
         let err = ComponentInterface::from_webidl(UDL2).unwrap_err();
         assert_eq!(
             err.to_string(),
-            "Mismatching definition for enum `Testing`!\nexisting definition: Enum {
+            "Mismatching definition for enum `Testing`!
+existing definition: Enum {
     name: \"Testing\",
     variants: [
         Variant {
             name: \"one\",
             fields: [],
+            docstring: None,
         },
         Variant {
             name: \"two\",
             fields: [],
+            docstring: None,
         },
     ],
     flat: true,
+    docstring: None,
 },
 new definition: Enum {
     name: \"Testing\",
@@ -1130,13 +1118,16 @@
         Variant {
             name: \"three\",
             fields: [],
+            docstring: None,
         },
         Variant {
             name: \"four\",
             fields: [],
+            docstring: None,
         },
     ],
     flat: true,
+    docstring: None,
 }",
         );
 
