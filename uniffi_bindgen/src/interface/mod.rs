--- conflicted
+++ resolved
@@ -91,14 +91,7 @@
     // anyway, so it's safe to ignore it.
     pub(super) types: TypeUniverse,
     /// The unique prefix that we'll use for namespacing when exposing this component's API.
-<<<<<<< HEAD
-    namespace: Option<Namespace>,
-=======
     namespace: Namespace,
-    /// The internal unique prefix used to namespace FFI symbols
-    #[checksum_ignore]
-    ffi_namespace: String,
->>>>>>> a4318f3b
     /// The high-level API provided by the component.
     enums: BTreeMap<String, Enum>,
     records: BTreeMap<String, Record>,
@@ -135,15 +128,6 @@
         // With those names resolved, we can build a complete representation of the API.
         APIBuilder::process(&defns, &mut ci)?;
 
-<<<<<<< HEAD
-=======
-        // The FFI namespace must not be computed on the fly because it could otherwise be
-        // influenced by things added later from proc-macro metadata. Those have their own
-        // namespacing mechanism.
-        assert!(!ci.namespace.name.is_empty());
-        ci.ffi_namespace = format!("{}_{:x}", ci.namespace(), ci.checksum());
-
->>>>>>> a4318f3b
         // The following two methods will be called later anyways, but we call them here because
         // it's convenient for UDL-only tests.
         ci.check_consistency()?;
@@ -154,13 +138,8 @@
     }
 
     ///
-<<<<<<< HEAD
-    pub fn namespace_definition(&self) -> Option<&Namespace> {
-        self.namespace.as_ref()
-=======
     pub fn namespace_definition(&self) -> &Namespace {
         &self.namespace
->>>>>>> a4318f3b
     }
 
     /// The string namespace within which this API should be presented to the caller.
@@ -168,11 +147,7 @@
     /// This string would typically be used to prefix function names in the FFI, to build
     /// a package or module name for the foreign language, etc.
     pub fn namespace(&self) -> &str {
-<<<<<<< HEAD
-        match &self.namespace {
-            Some(namespace) => namespace.name(),
-            None => "",
-        }
+        self.namespace.name.as_str()
     }
 
     pub fn uniffi_contract_version(&self) -> u32 {
@@ -182,9 +157,6 @@
             Ok(v) if !v.is_empty() => v.parse().unwrap(),
             _ => UNIFFI_CONTRACT_VERSION,
         }
-=======
-        self.namespace.name.as_str()
->>>>>>> a4318f3b
     }
 
     /// Get the definitions for every Enum type in the interface.
@@ -623,17 +595,10 @@
 
     /// Called by `APIBuilder` impls to add a newly-parsed namespace definition to the `ComponentInterface`.
     fn add_namespace_definition(&mut self, defn: Namespace) -> Result<()> {
-<<<<<<< HEAD
-        if self.namespace.is_some() {
-            bail!("duplicate namespace definition");
-        }
-        self.namespace = Some(defn);
-=======
         if !self.namespace.name.is_empty() {
             bail!("duplicate namespace definition");
         }
         self.namespace = defn;
->>>>>>> a4318f3b
         Ok(())
     }
 
@@ -807,11 +772,7 @@
     /// as a whole, and which can only be detected after we've finished defining
     /// the entire interface.
     pub fn check_consistency(&self) -> Result<()> {
-<<<<<<< HEAD
-        if self.namespace.is_none() {
-=======
         if self.namespace.name.is_empty() {
->>>>>>> a4318f3b
             bail!("missing namespace definition");
         }
 
@@ -1304,20 +1265,6 @@
         "#;
         let ci = ComponentInterface::from_webidl(UDL).unwrap();
         assert_eq!(
-            ci.namespace_definition().unwrap().docstring().unwrap(),
-            "informative\ndocstring"
-        );
-    }
-
-    #[test]
-    fn test_multiline_docstring() {
-        const UDL: &str = r#"
-            ///informative
-            ///docstring
-            namespace test{};
-        "#;
-        let ci = ComponentInterface::from_webidl(UDL).unwrap();
-        assert_eq!(
             ci.namespace_definition().docstring().unwrap(),
             "informative\ndocstring"
         );
