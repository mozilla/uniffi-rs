/* This Source Code Form is subject to the terms of the Mozilla Public
 * License, v. 2.0. If a copy of the MPL was not distributed with this
 * file, You can obtain one at http://mozilla.org/MPL/2.0/. */

//! # Component Interface Definition.
//!
//! This module provides an abstract representation of the interface provided by a UniFFI Rust Component,
//! in high-level terms suitable for translation into target consumer languages such as Kotlin
//! and Swift. It also provides facilities for parsing a WebIDL interface definition file into such a
//! representation.
//!
//! The entrypoint to this crate is the `ComponentInterface` struct, which holds a complete definition
//! of the interface provided by a component, in two parts:
//!
//!    * The high-level consumer API, in terms of objects and records and methods and so-on
//!    * The low-level FFI contract through which the foreign language code can call into Rust.
//!
//! That's really the key concept of this crate so it's worth repeating: a `ComponentInterface` completely
//! defines the shape and semantics of an interface between the Rust-based implementation of a component
//! and its foreign language consumers, including details like:
//!
//!    * The names of all symbols in the compiled object file
//!    * The type and arity of all exported functions
//!    * The layout and conventions used for all arguments and return types
//!
//! If you have a dynamic library compiled from a Rust Component using this crate, and a foreign
//! language binding generated from the same `ComponentInterface` using the same version of this
//! module, then there should be no opportunities for them to disagree on how the two sides should
//! interact.
//!
//! General and incomplete TODO list for this thing:
//!
//!   * It should prevent user error and the possibility of generating bad code by doing (at least)
//!     the following checks:
//!       * No duplicate names (types, methods, args, etc)
//!       * No shadowing of builtin names, or names we use in code generation
//!     We expect that if the user actually does one of these things, then they *should* get a compile
//!     error when trying to build the component, because the codegen will be invalid. But we can't
//!     guarantee that there's not some edge-case where it produces valid-but-incorrect code.
//!
//!   * There is a *lot* of cloning going on, in the spirit of "first make it work". There's probably
//!     a good opportunity here for e.g. interned strings, but we're nowhere near the point were we need
//!     that kind of optimization just yet.
//!
//!   * Error messages and general developer experience leave a lot to be desired.

use std::{
    collections::{btree_map::Entry, BTreeMap, BTreeSet, HashSet},
    iter,
};

use anyhow::{anyhow, bail, ensure, Result};

pub mod universe;
pub use uniffi_meta::{AsType, ExternalKind, ObjectImpl, Type};
use universe::{TypeIterator, TypeUniverse};

mod callbacks;
pub use callbacks::CallbackInterface;
mod enum_;
pub use enum_::{Enum, Variant};
mod function;
pub use function::{Argument, Callable, Function, ResultType};
mod object;
pub use object::{Constructor, Method, Object, UniffiTrait};
mod record;
pub use record::{Field, Record};

pub mod ffi;
pub use ffi::{FfiArgument, FfiFunction, FfiType};
pub use uniffi_meta::Radix;
use uniffi_meta::{
    ConstructorMetadata, LiteralMetadata, NamespaceMetadata, ObjectMetadata, TraitMethodMetadata,
    UniffiTraitMetadata, UNIFFI_CONTRACT_VERSION,
};
pub type Literal = LiteralMetadata;

/// The main public interface for this module, representing the complete details of an interface exposed
/// by a rust component and the details of consuming it via an extern-C FFI layer.
#[derive(Debug, Default)]
pub struct ComponentInterface {
    /// All of the types used in the interface.
    // We can't checksum `self.types`, but its contents are implied by the other fields
    // anyway, so it's safe to ignore it.
    pub(super) types: TypeUniverse,
<<<<<<< HEAD
=======
    /// The unique prefix that we'll use for namespacing when exposing this component's API.
    namespace: Namespace,
>>>>>>> 80e6ad22
    /// The high-level API provided by the component.
    enums: BTreeMap<String, Enum>,
    records: BTreeMap<String, Record>,
    functions: Vec<Function>,
    objects: Vec<Object>,
    callback_interfaces: Vec<CallbackInterface>,
    // Type names which were seen used as an error.
    errors: HashSet<String>,
    // Types which were seen used as callback interface error.
    callback_interface_throws_types: BTreeSet<Type>,
}

impl ComponentInterface {
    pub fn new(crate_name: &str) -> Self {
        assert!(!crate_name.is_empty());
        Self {
            types: TypeUniverse::new(NamespaceMetadata {
                crate_name: crate_name.to_string(),
                ..Default::default()
            }),
            ..Default::default()
        }
    }

    /// Parse a `ComponentInterface` from a string containing a WebIDL definition.
    pub fn from_webidl(idl: &str, module_path: &str) -> Result<Self> {
        ensure!(
            !module_path.is_empty(),
            "you must specify a valid crate name"
        );
        let group = uniffi_udl::parse_udl(idl, module_path)?;
        Self::from_metadata(group)
    }

    /// Create a `ComponentInterface` from a `MetadataGroup`
    /// Public so that external binding generators can use it.
    pub fn from_metadata(group: uniffi_meta::MetadataGroup) -> Result<Self> {
        let mut ci = Self {
            types: TypeUniverse::new(group.namespace.clone()),
            ..Default::default()
        };
        ci.add_metadata(group)?;
        Ok(ci)
    }

<<<<<<< HEAD
    /// Add a metadata group to a `ComponentInterface`.
    pub fn add_metadata(&mut self, group: uniffi_meta::MetadataGroup) -> Result<()> {
        if self.types.namespace.name.is_empty() {
            self.types.namespace = group.namespace.clone();
        } else if self.types.namespace != group.namespace {
            bail!(
                "Namespace mismatch: {:?} - {:?}",
                group.namespace,
                self.types.namespace
            );
        }
        // Unconditionally add the String type, which is used by the panic handling
        self.types.add_known_type(&uniffi_meta::Type::String)?;
        crate::macro_metadata::add_group_to_ci(self, group)?;
        Ok(())
=======
    ///
    pub fn namespace_definition(&self) -> &Namespace {
        &self.namespace
>>>>>>> 80e6ad22
    }

    /// The string namespace within which this API should be presented to the caller.
    ///
    /// This string would typically be used to prefix function names in the FFI, to build
    /// a package or module name for the foreign language, etc.
    pub fn namespace(&self) -> &str {
<<<<<<< HEAD
        &self.types.namespace.name
=======
        self.namespace.name.as_str()
>>>>>>> 80e6ad22
    }

    pub fn uniffi_contract_version(&self) -> u32 {
        // This is set by the scripts in the version-mismatch fixture
        let force_version = std::env::var("UNIFFI_FORCE_CONTRACT_VERSION");
        match force_version {
            Ok(v) if !v.is_empty() => v.parse().unwrap(),
            _ => UNIFFI_CONTRACT_VERSION,
        }
    }

    /// Get the definitions for every Enum type in the interface.
    pub fn enum_definitions(&self) -> impl Iterator<Item = &Enum> {
        self.enums.values()
    }

    /// Get an Enum definition by name, or None if no such Enum is defined.
    pub fn get_enum_definition(&self, name: &str) -> Option<&Enum> {
        self.enums.get(name)
    }

    /// Get the definitions for every Record type in the interface.
    pub fn record_definitions(&self) -> impl Iterator<Item = &Record> {
        self.records.values()
    }

    /// Get a Record definition by name, or None if no such Record is defined.
    pub fn get_record_definition(&self, name: &str) -> Option<&Record> {
        self.records.get(name)
    }

    /// Get the definitions for every Function in the interface.
    pub fn function_definitions(&self) -> &[Function] {
        &self.functions
    }

    /// Get a Function definition by name, or None if no such Function is defined.
    pub fn get_function_definition(&self, name: &str) -> Option<&Function> {
        // TODO: probably we could store these internally in a HashMap to make this easier?
        self.functions.iter().find(|f| f.name == name)
    }

    /// Get the definitions for every Object type in the interface.
    pub fn object_definitions(&self) -> &[Object] {
        &self.objects
    }

    /// Get an Object definition by name, or None if no such Object is defined.
    pub fn get_object_definition(&self, name: &str) -> Option<&Object> {
        // TODO: probably we could store these internally in a HashMap to make this easier?
        self.objects.iter().find(|o| o.name == name)
    }

    /// Get the definitions for every Callback Interface type in the interface.
    pub fn callback_interface_definitions(&self) -> &[CallbackInterface] {
        &self.callback_interfaces
    }

    /// Get a Callback interface definition by name, or None if no such interface is defined.
    pub fn get_callback_interface_definition(&self, name: &str) -> Option<&CallbackInterface> {
        // TODO: probably we could store these internally in a HashMap to make this easier?
        self.callback_interfaces.iter().find(|o| o.name == name)
    }

    /// Get the definitions for every Method type in the interface.
    pub fn iter_callables(&self) -> impl Iterator<Item = &dyn Callable> {
        // Each of the `as &dyn Callable` casts is a trivial cast, but it seems like the clearest
        // way to express the logic in the current Rust
        #[allow(trivial_casts)]
        self.function_definitions()
            .iter()
            .map(|f| f as &dyn Callable)
            .chain(self.objects.iter().flat_map(|o| {
                o.constructors()
                    .into_iter()
                    .map(|c| c as &dyn Callable)
                    .chain(o.methods().into_iter().map(|m| m as &dyn Callable))
            }))
    }

    /// Should we generate read (and lift) functions for errors?
    ///
    /// This is a workaround for the fact that lower/write can't be generated for some errors,
    /// specifically errors that are defined as flat in the UDL, but actually have fields in the
    /// Rust source.
    pub fn should_generate_error_read(&self, e: &Enum) -> bool {
        // We can and should always generate read() methods for fielded errors
        let fielded = !e.is_flat();
        // For flat errors, we should only generate read() methods if we need them to support
        // callback interface errors
        let used_in_callback_interface = self
            .callback_interface_definitions()
            .iter()
            .flat_map(|cb| cb.methods())
            .any(|m| m.throws_type() == Some(&e.as_type()));

        self.is_name_used_as_error(&e.name) && (fielded || used_in_callback_interface)
    }

    /// Get details about all `Type::External` types.
    /// Returns an iterator of (name, crate_name, kind)
    pub fn iter_external_types(
        &self,
    ) -> impl Iterator<Item = (&String, String, ExternalKind, bool)> {
        self.types.iter_known_types().filter_map(|t| match t {
            Type::External {
                name,
                module_path,
                kind,
                tagged,
                ..
            } => Some((
                name,
                module_path.split("::").next().unwrap().to_string(),
                *kind,
                *tagged,
            )),
            _ => None,
        })
    }

    /// Get details about all `Type::Custom` types
    pub fn iter_custom_types(&self) -> impl Iterator<Item = (&String, &Type)> {
        self.types.iter_known_types().filter_map(|t| match t {
            Type::Custom { name, builtin, .. } => Some((name, &**builtin)),
            _ => None,
        })
    }

    /// Iterate over all known types in the interface.
    pub fn iter_types(&self) -> impl Iterator<Item = &Type> {
        self.types.iter_known_types()
    }

    /// Get a specific type
    pub fn get_type(&self, name: &str) -> Option<Type> {
        self.types.get_type_definition(name)
    }

    /// Iterate over all types contained in the given item.
    ///
    /// This method uses `iter_types` to iterate over the types contained within the given type,
    /// but additionally recurses into the definition of user-defined types like records and enums
    /// to yield the types that *they* contain.
    fn iter_types_in_item<'a>(&'a self, item: &'a Type) -> impl Iterator<Item = &'a Type> + 'a {
        RecursiveTypeIterator::new(self, item)
    }

    /// Check whether the given item contains any (possibly nested) Type::Object references.
    ///
    /// This is important to know in language bindings that cannot integrate object types
    /// tightly with the host GC, and hence need to perform manual destruction of objects.
    pub fn item_contains_object_references(&self, item: &Type) -> bool {
        self.iter_types_in_item(item)
            .any(|t| matches!(t, Type::Object { .. }))
    }

    /// Check whether the given item contains any (possibly nested) unsigned types
    pub fn item_contains_unsigned_types(&self, item: &Type) -> bool {
        self.iter_types_in_item(item)
            .any(|t| matches!(t, Type::UInt8 | Type::UInt16 | Type::UInt32 | Type::UInt64))
    }

    /// Check whether the interface contains any optional types
    pub fn contains_optional_types(&self) -> bool {
        self.types
            .iter_known_types()
            .any(|t| matches!(t, Type::Optional { .. }))
    }

    /// Check whether the interface contains any sequence types
    pub fn contains_sequence_types(&self) -> bool {
        self.types
            .iter_known_types()
            .any(|t| matches!(t, Type::Sequence { .. }))
    }

    /// Check whether the interface contains any map types
    pub fn contains_map_types(&self) -> bool {
        self.types
            .iter_known_types()
            .any(|t| matches!(t, Type::Map { .. }))
    }

<<<<<<< HEAD
    // The namespace to use in crate-level FFI function definitions. Not used as the ffi
    // namespace for types - each type has its own `module_path` which is used for them.
    fn ffi_namespace(&self) -> &str {
        &self.types.namespace.crate_name
=======
    /// The namespace to use in FFI-level function definitions.
    ///
    /// The value returned by this method is used as a prefix to namespace all UDL-defined FFI
    /// functions used in this ComponentInterface.
    pub fn ffi_namespace(&self) -> &str {
        self.namespace()
>>>>>>> 80e6ad22
    }

    /// Builtin FFI function to get the current contract version
    /// This is needed so that the foreign language bindings can check that they are using the same
    /// ABI as the scaffolding
    pub fn ffi_uniffi_contract_version(&self) -> FfiFunction {
        FfiFunction {
            name: format!("ffi_{}_uniffi_contract_version", self.ffi_namespace()),
            is_async: false,
            arguments: vec![],
            return_type: Some(FfiType::UInt32),
            has_rust_call_status_arg: false,
            is_object_free_function: false,
        }
    }

    /// Builtin FFI function for allocating a new `RustBuffer`.
    /// This is needed so that the foreign language bindings can create buffers in which to pass
    /// complex data types across the FFI.
    pub fn ffi_rustbuffer_alloc(&self) -> FfiFunction {
        FfiFunction {
            name: format!("ffi_{}_rustbuffer_alloc", self.ffi_namespace()),
            is_async: false,
            arguments: vec![FfiArgument {
                name: "size".to_string(),
                type_: FfiType::Int32,
            }],
            return_type: Some(FfiType::RustBuffer(None)),
            has_rust_call_status_arg: true,
            is_object_free_function: false,
        }
    }

    /// Builtin FFI function for copying foreign-owned bytes
    /// This is needed so that the foreign language bindings can create buffers in which to pass
    /// complex data types across the FFI.
    pub fn ffi_rustbuffer_from_bytes(&self) -> FfiFunction {
        FfiFunction {
            name: format!("ffi_{}_rustbuffer_from_bytes", self.ffi_namespace()),
            is_async: false,
            arguments: vec![FfiArgument {
                name: "bytes".to_string(),
                type_: FfiType::ForeignBytes,
            }],
            return_type: Some(FfiType::RustBuffer(None)),
            has_rust_call_status_arg: true,
            is_object_free_function: false,
        }
    }

    /// Builtin FFI function for freeing a `RustBuffer`.
    /// This is needed so that the foreign language bindings can free buffers in which they received
    /// complex data types returned across the FFI.
    pub fn ffi_rustbuffer_free(&self) -> FfiFunction {
        FfiFunction {
            name: format!("ffi_{}_rustbuffer_free", self.ffi_namespace()),
            is_async: false,
            arguments: vec![FfiArgument {
                name: "buf".to_string(),
                type_: FfiType::RustBuffer(None),
            }],
            return_type: None,
            has_rust_call_status_arg: true,
            is_object_free_function: false,
        }
    }

    /// Builtin FFI function for reserving extra space in a `RustBuffer`.
    /// This is needed so that the foreign language bindings can grow buffers used for passing
    /// complex data types across the FFI.
    pub fn ffi_rustbuffer_reserve(&self) -> FfiFunction {
        FfiFunction {
            name: format!("ffi_{}_rustbuffer_reserve", self.ffi_namespace()),
            is_async: false,
            arguments: vec![
                FfiArgument {
                    name: "buf".to_string(),
                    type_: FfiType::RustBuffer(None),
                },
                FfiArgument {
                    name: "additional".to_string(),
                    type_: FfiType::Int32,
                },
            ],
            return_type: Some(FfiType::RustBuffer(None)),
            has_rust_call_status_arg: true,
            is_object_free_function: false,
        }
    }

    /// Builtin FFI function to set the Rust Future continuation callback
    pub fn ffi_rust_future_continuation_callback_set(&self) -> FfiFunction {
        FfiFunction {
            name: format!(
                "ffi_{}_rust_future_continuation_callback_set",
                self.ffi_namespace()
            ),
            arguments: vec![FfiArgument {
                name: "callback".to_owned(),
                type_: FfiType::RustFutureContinuationCallback,
            }],
            return_type: None,
            is_async: false,
            has_rust_call_status_arg: false,
            is_object_free_function: false,
        }
    }

    /// Builtin FFI function to poll a Rust future.
    pub fn ffi_rust_future_poll(&self, return_ffi_type: Option<FfiType>) -> FfiFunction {
        FfiFunction {
            name: self.rust_future_ffi_fn_name("rust_future_poll", return_ffi_type),
            is_async: false,
            arguments: vec![
                FfiArgument {
                    name: "handle".to_owned(),
                    type_: FfiType::RustFutureHandle,
                },
                // Data to pass to the continuation
                FfiArgument {
                    name: "uniffi_callback".to_owned(),
                    type_: FfiType::RustFutureContinuationData,
                },
            ],
            return_type: None,
            has_rust_call_status_arg: false,
            is_object_free_function: false,
        }
    }

    /// Builtin FFI function to complete a Rust future and get it's result.
    ///
    /// We generate one of these for each FFI return type.
    pub fn ffi_rust_future_complete(&self, return_ffi_type: Option<FfiType>) -> FfiFunction {
        FfiFunction {
            name: self.rust_future_ffi_fn_name("rust_future_complete", return_ffi_type.clone()),
            is_async: false,
            arguments: vec![FfiArgument {
                name: "handle".to_owned(),
                type_: FfiType::RustFutureHandle,
            }],
            return_type: return_ffi_type,
            has_rust_call_status_arg: true,
            is_object_free_function: false,
        }
    }

    /// Builtin FFI function for cancelling a Rust Future
    pub fn ffi_rust_future_cancel(&self, return_ffi_type: Option<FfiType>) -> FfiFunction {
        FfiFunction {
            name: self.rust_future_ffi_fn_name("rust_future_cancel", return_ffi_type),
            is_async: false,
            arguments: vec![FfiArgument {
                name: "handle".to_owned(),
                type_: FfiType::RustFutureHandle,
            }],
            return_type: None,
            has_rust_call_status_arg: false,
            is_object_free_function: false,
        }
    }

    /// Builtin FFI function for freeing a Rust Future
    pub fn ffi_rust_future_free(&self, return_ffi_type: Option<FfiType>) -> FfiFunction {
        FfiFunction {
            name: self.rust_future_ffi_fn_name("rust_future_free", return_ffi_type),
            is_async: false,
            arguments: vec![FfiArgument {
                name: "handle".to_owned(),
                type_: FfiType::RustFutureHandle,
            }],
            return_type: None,
            has_rust_call_status_arg: false,
            is_object_free_function: false,
        }
    }

    fn rust_future_ffi_fn_name(&self, base_name: &str, return_ffi_type: Option<FfiType>) -> String {
        let namespace = self.ffi_namespace();
        match return_ffi_type {
            Some(t) => match t {
                FfiType::UInt8 => format!("ffi_{namespace}_{base_name}_u8"),
                FfiType::Int8 => format!("ffi_{namespace}_{base_name}_i8"),
                FfiType::UInt16 => format!("ffi_{namespace}_{base_name}_u16"),
                FfiType::Int16 => format!("ffi_{namespace}_{base_name}_i16"),
                FfiType::UInt32 => format!("ffi_{namespace}_{base_name}_u32"),
                FfiType::Int32 => format!("ffi_{namespace}_{base_name}_i32"),
                FfiType::UInt64 => format!("ffi_{namespace}_{base_name}_u64"),
                FfiType::Int64 => format!("ffi_{namespace}_{base_name}_i64"),
                FfiType::Float32 => format!("ffi_{namespace}_{base_name}_f32"),
                FfiType::Float64 => format!("ffi_{namespace}_{base_name}_f64"),
                FfiType::RustArcPtr(_) => format!("ffi_{namespace}_{base_name}_pointer"),
                FfiType::RustBuffer(_) => format!("ffi_{namespace}_{base_name}_rust_buffer"),
                _ => unimplemented!("FFI return type: {t:?}"),
            },
            None => format!("ffi_{namespace}_{base_name}_void"),
        }
    }

    /// Does this interface contain async functions?
    pub fn has_async_fns(&self) -> bool {
        self.iter_ffi_function_definitions().any(|f| f.is_async())
    }

    /// Iterate over `T` parameters of the `FutureCallback<T>` callbacks in this interface
    pub fn iter_future_callback_params(&self) -> impl Iterator<Item = FfiType> {
        let unique_results = self
            .iter_callables()
            .map(|c| c.result_type().future_callback_param())
            .collect::<BTreeSet<_>>();
        unique_results.into_iter()
    }

    /// Iterate over return/throws types for async functions
    pub fn iter_async_result_types(&self) -> impl Iterator<Item = ResultType> {
        let unique_results = self
            .iter_callables()
            .map(|c| c.result_type())
            .collect::<BTreeSet<_>>();
        unique_results.into_iter()
    }

    /// List the definitions of all FFI functions in the interface.
    ///
    /// The set of FFI functions is derived automatically from the set of higher-level types
    /// along with the builtin FFI helper functions.
    pub fn iter_ffi_function_definitions(&self) -> impl Iterator<Item = FfiFunction> + '_ {
        self.iter_user_ffi_function_definitions()
            .cloned()
            .chain(self.iter_rust_buffer_ffi_function_definitions())
            .chain(self.iter_futures_ffi_function_definitons())
            .chain(self.iter_checksum_ffi_functions())
            .chain(self.ffi_foreign_executor_callback_set())
            .chain([self.ffi_uniffi_contract_version()])
    }

    /// Alternate version of iter_ffi_function_definitions for languages that don't support async
    pub fn iter_ffi_function_definitions_non_async(
        &self,
    ) -> impl Iterator<Item = FfiFunction> + '_ {
        self.iter_user_ffi_function_definitions()
            .cloned()
            .chain(self.iter_rust_buffer_ffi_function_definitions())
            .chain(self.iter_checksum_ffi_functions())
            .chain([self.ffi_uniffi_contract_version()])
    }

    /// List all FFI functions definitions for user-defined interfaces
    ///
    /// This includes FFI functions for:
    ///   - Top-level functions
    ///   - Object methods
    ///   - Callback interfaces
    pub fn iter_user_ffi_function_definitions(&self) -> impl Iterator<Item = &FfiFunction> + '_ {
        iter::empty()
            .chain(
                self.objects
                    .iter()
                    .flat_map(|obj| obj.iter_ffi_function_definitions()),
            )
            .chain(
                self.callback_interfaces
                    .iter()
                    .map(|cb| cb.ffi_init_callback()),
            )
            .chain(self.functions.iter().map(|f| &f.ffi_func))
    }

    /// List all FFI functions definitions for RustBuffer functionality.
    pub fn iter_rust_buffer_ffi_function_definitions(&self) -> impl Iterator<Item = FfiFunction> {
        [
            self.ffi_rustbuffer_alloc(),
            self.ffi_rustbuffer_from_bytes(),
            self.ffi_rustbuffer_free(),
            self.ffi_rustbuffer_reserve(),
        ]
        .into_iter()
    }

    /// List all FFI functions definitions for async functionality.
    pub fn iter_futures_ffi_function_definitons(&self) -> impl Iterator<Item = FfiFunction> + '_ {
        let all_possible_return_ffi_types = [
            Some(FfiType::UInt8),
            Some(FfiType::Int8),
            Some(FfiType::UInt16),
            Some(FfiType::Int16),
            Some(FfiType::UInt32),
            Some(FfiType::Int32),
            Some(FfiType::UInt64),
            Some(FfiType::Int64),
            Some(FfiType::Float32),
            Some(FfiType::Float64),
            // RustBuffer and RustArcPtr have an inner field which doesn't affect the rust future
            // complete scaffolding function, so we just use a placeholder value here.
            Some(FfiType::RustArcPtr("".to_owned())),
            Some(FfiType::RustBuffer(None)),
            None,
        ];

        iter::once(self.ffi_rust_future_continuation_callback_set()).chain(
            all_possible_return_ffi_types
                .into_iter()
                .flat_map(|return_type| {
                    [
                        self.ffi_rust_future_poll(return_type.clone()),
                        self.ffi_rust_future_cancel(return_type.clone()),
                        self.ffi_rust_future_free(return_type.clone()),
                        self.ffi_rust_future_complete(return_type),
                    ]
                }),
        )
    }

    /// The ffi_foreign_executor_callback_set FFI function
    ///
    /// We only include this in the FFI if the `ForeignExecutor` type is actually used
    pub fn ffi_foreign_executor_callback_set(&self) -> Option<FfiFunction> {
        if self.types.contains(&Type::ForeignExecutor) {
            Some(FfiFunction {
                name: format!("ffi_{}_foreign_executor_callback_set", self.ffi_namespace()),
                arguments: vec![FfiArgument {
                    name: "callback".into(),
                    type_: FfiType::ForeignExecutorCallback,
                }],
                return_type: None,
                is_async: false,
                has_rust_call_status_arg: false,
                is_object_free_function: false,
            })
        } else {
            None
        }
    }

    /// List all API checksums to check
    ///
    /// Returns a list of (export_symbol_name, checksum) items
    pub fn iter_checksums(&self) -> impl Iterator<Item = (String, u16)> + '_ {
        let func_checksums = self
            .functions
            .iter()
            .map(|f| (f.checksum_fn_name(), f.checksum()));
        let method_checksums = self.objects.iter().flat_map(|o| {
            o.methods()
                .into_iter()
                .map(|m| (m.checksum_fn_name(), m.checksum()))
        });
        let constructor_checksums = self.objects.iter().flat_map(|o| {
            o.constructors()
                .into_iter()
                .map(|c| (c.checksum_fn_name(), c.checksum()))
        });
        let callback_method_checksums = self.callback_interfaces.iter().flat_map(|cbi| {
            cbi.methods().into_iter().filter_map(|m| {
                if m.checksum_fn_name().is_empty() {
                    // UDL-based callbacks don't have checksum functions, skip these
                    None
                } else {
                    Some((m.checksum_fn_name(), m.checksum()))
                }
            })
        });
        func_checksums
            .chain(method_checksums)
            .chain(constructor_checksums)
            .chain(callback_method_checksums)
            .map(|(fn_name, checksum)| (fn_name.to_string(), checksum))
    }

    pub fn iter_checksum_ffi_functions(&self) -> impl Iterator<Item = FfiFunction> + '_ {
        self.iter_checksums().map(|(name, _)| FfiFunction {
            name,
            is_async: false,
            arguments: vec![],
            return_type: Some(FfiType::UInt16),
            has_rust_call_status_arg: false,
            is_object_free_function: false,
        })
    }

    // Private methods for building a ComponentInterface.
    //
<<<<<<< HEAD
=======

    /// Resolve a weedle type expression into a `Type`.
    ///
    /// This method uses the current state of our `TypeUniverse` to turn a weedle type expression
    /// into a concrete `Type` (or error if the type expression is not well defined). It abstracts
    /// away the complexity of walking weedle's type struct hierarchy by dispatching to the `TypeResolver`
    /// trait.
    fn resolve_type_expression<T: types::TypeResolver>(&mut self, expr: T) -> Result<Type> {
        self.types.resolve_type_expression(expr)
    }

    /// Resolve a weedle `ReturnType` expression into an optional `Type`.
    ///
    /// This method is similar to `resolve_type_expression`, but tailored specifically for return types.
    /// It can return `None` to represent a non-existent return value.
    fn resolve_return_type_expression(
        &mut self,
        expr: &weedle::types::ReturnType<'_>,
    ) -> Result<Option<Type>> {
        Ok(match expr {
            weedle::types::ReturnType::Undefined(_) => None,
            weedle::types::ReturnType::Type(t) => {
                // Older versions of WebIDL used `void` for functions that don't return a value,
                // while newer versions have replaced it with `undefined`. Special-case this for
                // backwards compatibility for our consumers.
                use weedle::types::{NonAnyType::Identifier, SingleType::NonAny, Type::Single};
                match t {
                    Single(NonAny(Identifier(id))) if id.type_.0 == "void" => None,
                    _ => Some(self.resolve_type_expression(t)?),
                }
            }
        })
    }

    /// Called by `APIBuilder` impls to add a newly-parsed namespace definition to the `ComponentInterface`.
    fn add_namespace_definition(&mut self, defn: Namespace) -> Result<()> {
        if !self.namespace.name.is_empty() {
            bail!("duplicate namespace definition");
        }
        self.namespace = defn;
        Ok(())
    }

>>>>>>> 80e6ad22
    /// Called by `APIBuilder` impls to add a newly-parsed enum definition to the `ComponentInterface`.
    pub(super) fn add_enum_definition(&mut self, defn: Enum) -> Result<()> {
        match self.enums.entry(defn.name().to_owned()) {
            Entry::Vacant(v) => {
                self.types.add_known_types(defn.iter_types())?;
                v.insert(defn);
            }
            Entry::Occupied(o) => {
                let existing_def = o.get();
                if defn != *existing_def {
                    bail!(
                        "Mismatching definition for enum `{}`!\n\
                        existing definition: {existing_def:#?},\n\
                        new definition: {defn:#?}",
                        defn.name(),
                    );
                }
            }
        }

        Ok(())
    }

    /// Adds a newly-parsed record definition to the `ComponentInterface`.
    pub(super) fn add_record_definition(&mut self, defn: Record) -> Result<()> {
        match self.records.entry(defn.name().to_owned()) {
            Entry::Vacant(v) => {
                self.types.add_known_types(defn.iter_types())?;
                v.insert(defn);
            }
            Entry::Occupied(o) => {
                let existing_def = o.get();
                if defn != *existing_def {
                    bail!(
                        "Mismatching definition for record `{}`!\n\
                         existing definition: {existing_def:#?},\n\
                         new definition: {defn:#?}",
                        defn.name(),
                    );
                }
            }
        }

        Ok(())
    }

    /// Called by `APIBuilder` impls to add a newly-parsed function definition to the `ComponentInterface`.
    pub(super) fn add_function_definition(&mut self, defn: Function) -> Result<()> {
        // Since functions are not a first-class type, we have to check for duplicates here
        // rather than relying on the type-finding pass to catch them.
        if self.functions.iter().any(|f| f.name == defn.name) {
            bail!("duplicate function definition: \"{}\"", defn.name);
        }
        if self.types.get_type_definition(defn.name()).is_some() {
            bail!("Conflicting type definition for \"{}\"", defn.name());
        }
        self.types.add_known_types(defn.iter_types())?;
        self.functions.push(defn);

        Ok(())
    }

    pub(super) fn add_constructor_meta(&mut self, meta: ConstructorMetadata) -> Result<()> {
        let object = get_object(&mut self.objects, &meta.self_name)
            .ok_or_else(|| anyhow!("add_constructor_meta: object {} not found", &meta.self_name))?;
        let defn: Constructor = meta.into();

        self.types.add_known_types(defn.iter_types())?;
        object.constructors.push(defn);

        Ok(())
    }

    pub(super) fn add_method_meta(&mut self, meta: impl Into<Method>) -> Result<()> {
        let mut method: Method = meta.into();
        let object = get_object(&mut self.objects, &method.object_name)
            .ok_or_else(|| anyhow!("add_method_meta: object {} not found", &method.object_name))?;

        self.types.add_known_types(method.iter_types())?;
        method.object_impl = object.imp;
        object.methods.push(method);
        Ok(())
    }

    pub(super) fn add_uniffitrait_meta(&mut self, meta: UniffiTraitMetadata) -> Result<()> {
        let object = get_object(&mut self.objects, meta.self_name())
            .ok_or_else(|| anyhow!("add_uniffitrait_meta: object not found"))?;
        let ut: UniffiTrait = meta.into();
        self.types.add_known_types(ut.iter_types())?;
        object.uniffi_traits.push(ut);
        Ok(())
    }

    pub(super) fn add_object_meta(&mut self, meta: ObjectMetadata) -> Result<()> {
        self.add_object_definition(meta.into())
    }

    /// Called by `APIBuilder` impls to add a newly-parsed object definition to the `ComponentInterface`.
    fn add_object_definition(&mut self, defn: Object) -> Result<()> {
        self.types.add_known_types(defn.iter_types())?;
        self.objects.push(defn);
        Ok(())
    }

    pub(super) fn note_name_used_as_error(&mut self, name: &str) {
        self.errors.insert(name.to_string());
    }

    pub fn is_name_used_as_error(&self, name: &str) -> bool {
        self.errors.contains(name)
    }

    /// Called by `APIBuilder` impls to add a newly-parsed callback interface definition to the `ComponentInterface`.
    pub(super) fn add_callback_interface_definition(&mut self, defn: CallbackInterface) {
        self.callback_interfaces.push(defn);
    }

    pub(super) fn add_trait_method_meta(&mut self, meta: TraitMethodMetadata) -> Result<()> {
        if let Some(cbi) = get_callback_interface(&mut self.callback_interfaces, &meta.trait_name) {
            // uniffi_meta should ensure that we process callback interface methods in order, double
            // check that here
            if cbi.methods.len() != meta.index as usize {
                bail!(
                    "UniFFI internal error: callback interface method index mismatch for {}::{} (expected {}, saw {})",
                    meta.trait_name,
                    meta.name,
                    cbi.methods.len(),
                    meta.index,
                );
            }
            let method: Method = meta.into();
            if let Some(error) = method.throws_type() {
                self.callback_interface_throws_types.insert(error.clone());
            }
            self.types.add_known_types(method.iter_types())?;
            cbi.methods.push(method);
        } else {
            self.add_method_meta(meta)?;
        }
        Ok(())
    }

    /// Perform global consistency checks on the declared interface.
    ///
    /// This method checks for consistency problems in the declared interface
    /// as a whole, and which can only be detected after we've finished defining
    /// the entire interface.
    pub fn check_consistency(&self) -> Result<()> {
<<<<<<< HEAD
        if self.namespace().is_empty() {
=======
        if self.namespace.name.is_empty() {
>>>>>>> 80e6ad22
            bail!("missing namespace definition");
        }

        // Because functions aren't first class types, we need to check here that
        // a function name hasn't already been used as a type name.
        for f in self.functions.iter() {
            if self.types.get_type_definition(f.name()).is_some() {
                bail!("Conflicting type definition for \"{}\"", f.name());
            }
        }

        for ty in self.iter_types() {
            match ty {
                Type::Object { name, .. } => {
                    ensure!(
                        self.objects.iter().any(|o| o.name == *name),
                        "Object `{name}` has no definition"
                    );
                }
                Type::Record { name, .. } => {
                    ensure!(
                        self.records.contains_key(name),
                        "Record `{name}` has no definition",
                    );
                }
                Type::Enum { name, .. } => {
                    ensure!(
                        self.enums.contains_key(name),
                        "Enum `{name}` has no definition",
                    );
                }
                _ => {}
            }
        }

        Ok(())
    }

    /// Automatically derive the low-level FFI functions from the high-level types in the interface.
    ///
    /// This should only be called after the high-level types have been completed defined, otherwise
    /// the resulting set will be missing some entries.
    pub fn derive_ffi_funcs(&mut self) -> Result<()> {
        for func in self.functions.iter_mut() {
            func.derive_ffi_func()?;
        }
        for obj in self.objects.iter_mut() {
            obj.derive_ffi_funcs()?;
        }
        for callback in self.callback_interfaces.iter_mut() {
            callback.derive_ffi_funcs();
        }
        Ok(())
    }
}

fn get_object<'a>(objects: &'a mut [Object], name: &str) -> Option<&'a mut Object> {
    objects.iter_mut().find(|o| o.name == name)
}

fn get_callback_interface<'a>(
    callback_interfaces: &'a mut [CallbackInterface],
    name: &str,
) -> Option<&'a mut CallbackInterface> {
    callback_interfaces.iter_mut().find(|o| o.name == name)
}

/// Stateful iterator for yielding all types contained in a given type.
///
/// This struct is the implementation of [`ComponentInterface::iter_types_in_item`] and should be
/// considered an opaque implementation detail. It's a separate struct because I couldn't
/// figure out a way to implement it using iterators and closures that would make the lifetimes
/// work out correctly.
///
/// The idea here is that we want to yield all the types from `iter_types` on a given type, and
/// additionally we want to recurse into the definition of any user-provided types like records,
/// enums, etc so we can also yield the types contained therein.
///
/// To guard against infinite recursion, we maintain a list of previously-seen user-defined
/// types, ensuring that we recurse into the definition of those types only once. To simplify
/// the implementation, we maintain a queue of pending user-defined types that we have seen
/// but not yet recursed into. (Ironically, the use of an explicit queue means our implementation
/// is not actually recursive...)
struct RecursiveTypeIterator<'a> {
    /// The [`ComponentInterface`] from which this iterator was created.
    ci: &'a ComponentInterface,
    /// The currently-active iterator from which we're yielding.
    current: TypeIterator<'a>,
    /// A set of names of user-defined types that we have already seen.
    seen: HashSet<&'a str>,
    /// A queue of user-defined types that we need to recurse into.
    pending: Vec<&'a Type>,
}

impl<'a> RecursiveTypeIterator<'a> {
    /// Allocate a new `RecursiveTypeIterator` over the given item.
    fn new(ci: &'a ComponentInterface, item: &'a Type) -> RecursiveTypeIterator<'a> {
        RecursiveTypeIterator {
            ci,
            // We begin by iterating over the types from the item itself.
            current: item.iter_types(),
            seen: Default::default(),
            pending: Default::default(),
        }
    }

    /// Add a new type to the queue of pending types, if not previously seen.
    fn add_pending_type(&mut self, type_: &'a Type) {
        match type_ {
            Type::Record { name, .. }
            | Type::Enum { name, .. }
            | Type::Object { name, .. }
            | Type::CallbackInterface { name, .. } => {
                if !self.seen.contains(name.as_str()) {
                    self.pending.push(type_);
                    self.seen.insert(name.as_str());
                }
            }
            _ => (),
        }
    }

    /// Advance the iterator to recurse into the next pending type, if any.
    ///
    /// This method is called when the current iterator is empty, and it will select
    /// the next pending type from the queue and start iterating over its contained types.
    /// The return value will be the first item from the new iterator.
    fn advance_to_next_type(&mut self) -> Option<&'a Type> {
        if let Some(next_type) = self.pending.pop() {
            // This is a little awkward because the various definition lookup methods return an `Option<T>`.
            // In the unlikely event that one of them returns `None` then, rather than trying to advance
            // to a non-existent type, we just leave the existing iterator in place and allow the recursive
            // call to `next()` to try again with the next pending type.
            let next_iter = match next_type {
                Type::Record { name, .. } => {
                    self.ci.get_record_definition(name).map(Record::iter_types)
                }
                Type::Enum { name, .. } => self.ci.get_enum_definition(name).map(Enum::iter_types),
                Type::Object { name, .. } => {
                    self.ci.get_object_definition(name).map(Object::iter_types)
                }
                Type::CallbackInterface { name, .. } => self
                    .ci
                    .get_callback_interface_definition(name)
                    .map(CallbackInterface::iter_types),
                _ => None,
            };
            if let Some(next_iter) = next_iter {
                self.current = next_iter;
            }
            // Advance the new iterator to its first item. If the new iterator happens to be empty,
            // this will recurse back in to `advance_to_next_type` until we find one that isn't.
            self.next()
        } else {
            // We've completely finished the iteration over all pending types.
            None
        }
    }
}

impl<'a> Iterator for RecursiveTypeIterator<'a> {
    type Item = &'a Type;
    fn next(&mut self) -> Option<Self::Item> {
        if let Some(type_) = self.current.next() {
            self.add_pending_type(type_);
            Some(type_)
        } else {
            self.advance_to_next_type()
        }
    }
}

// Helpers for functions/methods/constructors which all have the same "throws" semantics.
fn throws_name(throws: &Option<Type>) -> Option<&str> {
    // Type has no `name()` method, just `canonical_name()` which isn't what we want.
    match throws {
        None => None,
        Some(Type::Enum { name, .. }) => Some(name),
        _ => panic!("unknown throw type: {throws:?}"),
    }
}

#[cfg(test)]
mod test {
    use super::*;

    // Note that much of the functionality of `ComponentInterface` is tested via its interactions
    // with specific member types, in the sub-modules defining those member types.

    #[test]
    fn test_duplicate_type_names_are_an_error() {
        const UDL: &str = r#"
            namespace test{};
            interface Testing {
                constructor();
            };
            dictionary Testing {
                u32 field;
            };
        "#;
        let err = ComponentInterface::from_webidl(UDL, "crate_name").unwrap_err();
        assert_eq!(
            err.to_string(),
            "Conflicting type definition for `Testing`! \
             existing definition: Object { module_path: \"crate_name\", name: \"Testing\", imp: Struct }, \
             new definition: Record { module_path: \"crate_name\", name: \"Testing\" }"
        );

        const UDL2: &str = r#"
            namespace test{};
            enum Testing {
                "one", "two"
            };
            [Error]
            enum Testing { "three", "four" };
        "#;
        let err = ComponentInterface::from_webidl(UDL2, "crate_name").unwrap_err();
        assert_eq!(
            err.to_string(),
            "Mismatching definition for enum `Testing`!
existing definition: Enum {
    name: \"Testing\",
    module_path: \"crate_name\",
    variants: [
        Variant {
            name: \"one\",
            fields: [],
            docstring: None,
        },
        Variant {
            name: \"two\",
            fields: [],
            docstring: None,
        },
    ],
    flat: true,
    docstring: None,
},
new definition: Enum {
    name: \"Testing\",
    module_path: \"crate_name\",
    variants: [
        Variant {
            name: \"three\",
            fields: [],
            docstring: None,
        },
        Variant {
            name: \"four\",
            fields: [],
            docstring: None,
        },
    ],
    flat: true,
    docstring: None,
}",
        );

        const UDL3: &str = r#"
            namespace test{
                u32 Testing();
            };
            enum Testing {
                "one", "two"
            };
        "#;
        let err = ComponentInterface::from_webidl(UDL3, "crate_name").unwrap_err();
        assert!(format!("{err:#}").contains("Conflicting type definition for \"Testing\""));
    }

    #[test]
    fn test_contains_optional_types() {
        let mut ci = ComponentInterface {
            ..Default::default()
        };

        // check that `contains_optional_types` returns false when there is no Optional type in the interface
        assert!(!ci.contains_optional_types());

        // check that `contains_optional_types` returns true when there is an Optional type in the interface
        assert!(ci
            .types
            .add_known_type(&Type::Optional {
                inner_type: Box::new(Type::String)
            })
            .is_ok());
        assert!(ci.contains_optional_types());
    }

    #[test]
    fn test_contains_sequence_types() {
        let mut ci = ComponentInterface {
            ..Default::default()
        };

        // check that `contains_sequence_types` returns false when there is no Sequence type in the interface
        assert!(!ci.contains_sequence_types());

        // check that `contains_sequence_types` returns true when there is a Sequence type in the interface
        assert!(ci
            .types
            .add_known_type(&Type::Sequence {
                inner_type: Box::new(Type::UInt64)
            })
            .is_ok());
        assert!(ci.contains_sequence_types());
        assert!(ci.types.contains(&Type::UInt64));
    }

    #[test]
    fn test_contains_map_types() {
        let mut ci = ComponentInterface {
            ..Default::default()
        };

        // check that `contains_map_types` returns false when there is no Map type in the interface
        assert!(!ci.contains_map_types());

        // check that `contains_map_types` returns true when there is a Map type in the interface
        assert!(ci
            .types
            .add_known_type(&Type::Map {
                key_type: Box::new(Type::String),
                value_type: Box::new(Type::Boolean)
            })
            .is_ok());
        assert!(ci.contains_map_types());
        assert!(ci.types.contains(&Type::String));
        assert!(ci.types.contains(&Type::Boolean));
    }

    #[test]
    fn test_no_infinite_recursion_when_walking_types() {
        const UDL: &str = r#"
            namespace test{};
            interface Testing {
                void tester(Testing foo);
            };
        "#;
        let ci = ComponentInterface::from_webidl(UDL, "crate_name").unwrap();
        assert!(!ci.item_contains_unsigned_types(&Type::Object {
            name: "Testing".into(),
            module_path: "".into(),
            imp: ObjectImpl::Struct,
        }));
    }

    #[test]
    fn test_correct_recursion_when_walking_types() {
        const UDL: &str = r#"
            namespace test{};
            interface TestObj {
                void tester(TestRecord foo);
            };
            dictionary TestRecord {
                NestedRecord bar;
            };
            dictionary NestedRecord {
                u64 baz;
            };
        "#;
        let ci = ComponentInterface::from_webidl(UDL, "crate_name").unwrap();
        assert!(ci.item_contains_unsigned_types(&Type::Object {
            name: "TestObj".into(),
            module_path: "".into(),
            imp: ObjectImpl::Struct,
        }));
    }

    #[test]
    fn test_multiline_docstring() {
        const UDL: &str = r#"
            ///informative
            ///docstring
            namespace test{};
        "#;
        let ci = ComponentInterface::from_webidl(UDL).unwrap();
        assert_eq!(
            ci.namespace_definition().docstring().unwrap(),
            "informative\ndocstring"
        );
    }
}<|MERGE_RESOLUTION|>--- conflicted
+++ resolved
@@ -83,11 +83,6 @@
     // We can't checksum `self.types`, but its contents are implied by the other fields
     // anyway, so it's safe to ignore it.
     pub(super) types: TypeUniverse,
-<<<<<<< HEAD
-=======
-    /// The unique prefix that we'll use for namespacing when exposing this component's API.
-    namespace: Namespace,
->>>>>>> 80e6ad22
     /// The high-level API provided by the component.
     enums: BTreeMap<String, Enum>,
     records: BTreeMap<String, Record>,
@@ -133,9 +128,17 @@
         Ok(ci)
     }
 
-<<<<<<< HEAD
     /// Add a metadata group to a `ComponentInterface`.
-    pub fn add_metadata(&mut self, group: uniffi_meta::MetadataGroup) -> Result<()> {
+    pub fn add_metadata(&mut self, mut group: uniffi_meta::MetadataGroup) -> Result<()> {
+        // Update namespace docstring if input is some, otherwise update
+        // the input docstring so that `NamespaceMetadata` structs are equal
+        // for the equality comparison below in this function.
+        if group.namespace.docstring.is_some() {
+            self.types.namespace.docstring = group.namespace.docstring.clone();
+        } else {
+            group.namespace.docstring = self.types.namespace.docstring.clone();
+        }
+
         if self.types.namespace.name.is_empty() {
             self.types.namespace = group.namespace.clone();
         } else if self.types.namespace != group.namespace {
@@ -149,11 +152,11 @@
         self.types.add_known_type(&uniffi_meta::Type::String)?;
         crate::macro_metadata::add_group_to_ci(self, group)?;
         Ok(())
-=======
+    }
+
     ///
-    pub fn namespace_definition(&self) -> &Namespace {
-        &self.namespace
->>>>>>> 80e6ad22
+    pub fn namespace_definition(&self) -> &NamespaceMetadata {
+        &self.types.namespace
     }
 
     /// The string namespace within which this API should be presented to the caller.
@@ -161,11 +164,7 @@
     /// This string would typically be used to prefix function names in the FFI, to build
     /// a package or module name for the foreign language, etc.
     pub fn namespace(&self) -> &str {
-<<<<<<< HEAD
         &self.types.namespace.name
-=======
-        self.namespace.name.as_str()
->>>>>>> 80e6ad22
     }
 
     pub fn uniffi_contract_version(&self) -> u32 {
@@ -350,19 +349,10 @@
             .any(|t| matches!(t, Type::Map { .. }))
     }
 
-<<<<<<< HEAD
     // The namespace to use in crate-level FFI function definitions. Not used as the ffi
     // namespace for types - each type has its own `module_path` which is used for them.
     fn ffi_namespace(&self) -> &str {
         &self.types.namespace.crate_name
-=======
-    /// The namespace to use in FFI-level function definitions.
-    ///
-    /// The value returned by this method is used as a prefix to namespace all UDL-defined FFI
-    /// functions used in this ComponentInterface.
-    pub fn ffi_namespace(&self) -> &str {
-        self.namespace()
->>>>>>> 80e6ad22
     }
 
     /// Builtin FFI function to get the current contract version
@@ -745,52 +735,6 @@
 
     // Private methods for building a ComponentInterface.
     //
-<<<<<<< HEAD
-=======
-
-    /// Resolve a weedle type expression into a `Type`.
-    ///
-    /// This method uses the current state of our `TypeUniverse` to turn a weedle type expression
-    /// into a concrete `Type` (or error if the type expression is not well defined). It abstracts
-    /// away the complexity of walking weedle's type struct hierarchy by dispatching to the `TypeResolver`
-    /// trait.
-    fn resolve_type_expression<T: types::TypeResolver>(&mut self, expr: T) -> Result<Type> {
-        self.types.resolve_type_expression(expr)
-    }
-
-    /// Resolve a weedle `ReturnType` expression into an optional `Type`.
-    ///
-    /// This method is similar to `resolve_type_expression`, but tailored specifically for return types.
-    /// It can return `None` to represent a non-existent return value.
-    fn resolve_return_type_expression(
-        &mut self,
-        expr: &weedle::types::ReturnType<'_>,
-    ) -> Result<Option<Type>> {
-        Ok(match expr {
-            weedle::types::ReturnType::Undefined(_) => None,
-            weedle::types::ReturnType::Type(t) => {
-                // Older versions of WebIDL used `void` for functions that don't return a value,
-                // while newer versions have replaced it with `undefined`. Special-case this for
-                // backwards compatibility for our consumers.
-                use weedle::types::{NonAnyType::Identifier, SingleType::NonAny, Type::Single};
-                match t {
-                    Single(NonAny(Identifier(id))) if id.type_.0 == "void" => None,
-                    _ => Some(self.resolve_type_expression(t)?),
-                }
-            }
-        })
-    }
-
-    /// Called by `APIBuilder` impls to add a newly-parsed namespace definition to the `ComponentInterface`.
-    fn add_namespace_definition(&mut self, defn: Namespace) -> Result<()> {
-        if !self.namespace.name.is_empty() {
-            bail!("duplicate namespace definition");
-        }
-        self.namespace = defn;
-        Ok(())
-    }
-
->>>>>>> 80e6ad22
     /// Called by `APIBuilder` impls to add a newly-parsed enum definition to the `ComponentInterface`.
     pub(super) fn add_enum_definition(&mut self, defn: Enum) -> Result<()> {
         match self.enums.entry(defn.name().to_owned()) {
@@ -939,11 +883,7 @@
     /// as a whole, and which can only be detected after we've finished defining
     /// the entire interface.
     pub fn check_consistency(&self) -> Result<()> {
-<<<<<<< HEAD
         if self.namespace().is_empty() {
-=======
-        if self.namespace.name.is_empty() {
->>>>>>> 80e6ad22
             bail!("missing namespace definition");
         }
 
@@ -1314,13 +1254,26 @@
     }
 
     #[test]
+    fn test_docstring_namespace() {
+        const UDL: &str = r#"
+            ///informative docstring
+            namespace test{};
+        "#;
+        let ci = ComponentInterface::from_webidl(UDL, "crate_name").unwrap();
+        assert_eq!(
+            ci.namespace_definition().docstring().unwrap(),
+            "informative docstring"
+        );
+    }
+
+    #[test]
     fn test_multiline_docstring() {
         const UDL: &str = r#"
             ///informative
             ///docstring
             namespace test{};
         "#;
-        let ci = ComponentInterface::from_webidl(UDL).unwrap();
+        let ci = ComponentInterface::from_webidl(UDL, "crate_name").unwrap();
         assert_eq!(
             ci.namespace_definition().docstring().unwrap(),
             "informative\ndocstring"
