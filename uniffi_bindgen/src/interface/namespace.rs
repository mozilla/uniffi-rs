/* This Source Code Form is subject to the terms of the Mozilla Public
 * License, v. 2.0. If a copy of the MPL was not distributed with this
 * file, You can obtain one at http://mozilla.org/MPL/2.0/. */

//! # Namespace definition for a `ComponentInterface`.
//!
//! This module converts a namespace definition from UDL into structures that
//! can be added to a `ComponentInterface`.
//!
//! In WebIDL proper, each `namespace` declares a set of functions and attributes that
//! are exposed as a global object of that name, and there can be any number of such
//! namespace definitions.
//!
//! For our purposes with UDL, we expect just a single `namespace` declaration, which
//! defines properties of the component as a whole (currently just the name). It also
//! contains the functions that will be exposed as individual plain functions exported by
//! the component, if any. So something like this:
//!
//! ```
//! # let ci = uniffi_bindgen::interface::ComponentInterface::from_webidl(r##"
//! namespace example {
//!   string hello();
//! };
//! # "##)?;
//! # Ok::<(), anyhow::Error>(())
//! ```
//!
//! Declares a component named "example" with a single exported function named "hello":
//!
//! ```
//! # let ci = uniffi_bindgen::interface::ComponentInterface::from_webidl(r##"
//! # namespace example {
//! #   string hello();
//! # };
//! # "##)?;
//! assert_eq!(ci.namespace(), "example");
//! assert_eq!(ci.get_function_definition("hello").unwrap().name(), "hello");
//! # Ok::<(), anyhow::Error>(())
//! ```
//!
//! While this awkward-looking syntax:
//!
//! ```
//! # let ci = uniffi_bindgen::interface::ComponentInterface::from_webidl(r##"
//! namespace example {};
//! # "##)?;
//! # Ok::<(), anyhow::Error>(())
//! ```
//!
//! Declares a component named "example" with no exported functions:
//!
//! ```
//! # let ci = uniffi_bindgen::interface::ComponentInterface::from_webidl(r##"
//! # namespace example {};
//! # "##)?;
//! assert_eq!(ci.namespace(), "example");
//! assert_eq!(ci.function_definitions().len(), 0);
//! # Ok::<(), anyhow::Error>(())
//! ```
//!
//! Yeah, it's a bit of an awkward fit syntactically, but it's enough
//! to get us up and running for a first version of this tool.

use anyhow::{bail, Result};

use uniffi_meta::Checksum;

use super::{APIBuilder, APIConverter, ComponentInterface};

/// A namespace is currently just a name, but might hold more metadata about
/// the component in future.
///
<<<<<<< HEAD
#[derive(Debug, Clone, Hash, Checksum)]
=======
#[derive(Debug, Default, Clone, Hash, Checksum)]
>>>>>>> a4318f3b
pub struct Namespace {
    pub(super) name: String,
    #[checksum_ignore]
    pub(super) docstring: Option<String>,
}

impl Namespace {
    pub fn name(&self) -> &str {
        &self.name
    }

    pub fn docstring(&self) -> Option<&str> {
        self.docstring.as_deref()
    }
}

impl APIBuilder for weedle::NamespaceDefinition<'_> {
    fn process(&self, ci: &mut ComponentInterface) -> Result<()> {
        if self.attributes.is_some() {
            bail!("namespace attributes are not supported yet");
        }
        ci.add_namespace_definition(Namespace {
            name: self.identifier.0.to_string(),
            docstring: self.docstring.as_ref().map(|v| v.0.clone()),
        })?;
        for func in self.members.body.convert(ci)? {
            ci.add_function_definition(func)?;
        }
        Ok(())
    }
}

#[cfg(test)]
mod test {
    use super::*;

    #[test]
    fn test_empty_namespace() {
        const UDL: &str = r#"
            namespace foobar{};
        "#;
        let ci = ComponentInterface::from_webidl(UDL).unwrap();
        assert_eq!(ci.namespace(), "foobar");
    }

    #[test]
    fn test_namespace_with_functions() {
        const UDL: &str = r#"
            namespace foobar{
                boolean hello();
                void world();
            };
        "#;
        let ci = ComponentInterface::from_webidl(UDL).unwrap();
        assert_eq!(ci.namespace(), "foobar");
        assert_eq!(ci.function_definitions().len(), 2);
        assert!(ci.get_function_definition("hello").is_some());
        assert!(ci.get_function_definition("world").is_some());
        assert!(ci.get_function_definition("potato").is_none());
    }

    #[test]
    fn test_rejects_duplicate_namespaces() {
        const UDL: &str = r#"
            namespace foobar{
                boolean hello();
                void world();
            };
            namespace something_else{};
        "#;
        let err = ComponentInterface::from_webidl(UDL).unwrap_err();
        assert_eq!(err.to_string(), "duplicate namespace definition");
    }

    #[test]
    fn test_docstring_namespace() {
        const UDL: &str = r#"
            ///informative docstring
            namespace test{};
        "#;
        let ci = ComponentInterface::from_webidl(UDL).unwrap();
        assert_eq!(
<<<<<<< HEAD
            ci.namespace_definition().unwrap().docstring().unwrap(),
=======
            ci.namespace_definition().docstring().unwrap(),
>>>>>>> a4318f3b
            "informative docstring"
        );
    }
}<|MERGE_RESOLUTION|>--- conflicted
+++ resolved
@@ -70,11 +70,7 @@
 /// A namespace is currently just a name, but might hold more metadata about
 /// the component in future.
 ///
-<<<<<<< HEAD
-#[derive(Debug, Clone, Hash, Checksum)]
-=======
 #[derive(Debug, Default, Clone, Hash, Checksum)]
->>>>>>> a4318f3b
 pub struct Namespace {
     pub(super) name: String,
     #[checksum_ignore]
@@ -157,11 +153,7 @@
         "#;
         let ci = ComponentInterface::from_webidl(UDL).unwrap();
         assert_eq!(
-<<<<<<< HEAD
-            ci.namespace_definition().unwrap().docstring().unwrap(),
-=======
             ci.namespace_definition().docstring().unwrap(),
->>>>>>> a4318f3b
             "informative docstring"
         );
     }
