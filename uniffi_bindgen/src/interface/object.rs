/* This Source Code Form is subject to the terms of the Mozilla Public
 * License, v. 2.0. If a copy of the MPL was not distributed with this
 * file, You can obtain one at http://mozilla.org/MPL/2.0/. */

//! # Object definitions for a `ComponentInterface`.
//!
//! This module converts "interface" definitions from UDL into [`Object`] structures
//! that can be added to a `ComponentInterface`, which are the main way we define stateful
//! objects with behaviour for a UniFFI Rust Component. An [`Object`] is an opaque handle
//! to some state on which methods can be invoked.
//!
//! (The terminology mismatch between "interface" and "object" is a historical artifact of
//! this tool prior to committing to WebIDL syntax).
//!
//! A declaration in the UDL like this:
//!
//! ```
//! # let ci = uniffi_bindgen::interface::ComponentInterface::from_webidl(r##"
//! # namespace example {};
//! interface Example {
//!   constructor(string? name);
//!   string my_name();
//! };
//! # "##)?;
//! # Ok::<(), anyhow::Error>(())
//! ```
//!
//! Will result in an [`Object`] member with one [`Constructor`] and one [`Method`] being added
//! to the resulting [`ComponentInterface`]:
//!
//! ```
//! # let ci = uniffi_bindgen::interface::ComponentInterface::from_webidl(r##"
//! # namespace example {};
//! # interface Example {
//! #   constructor(string? name);
//! #   string my_name();
//! # };
//! # "##)?;
//! let obj = ci.get_object_definition("Example").unwrap();
//! assert_eq!(obj.name(), "Example");
//! assert_eq!(obj.constructors().len(), 1);
//! assert_eq!(obj.constructors()[0].arguments()[0].name(), "name");
//! assert_eq!(obj.methods().len(),1 );
//! assert_eq!(obj.methods()[0].name(), "my_name");
//! # Ok::<(), anyhow::Error>(())
//! ```
//!
//! It's not necessary for all interfaces to have constructors.
//! ```
//! # let ci = uniffi_bindgen::interface::ComponentInterface::from_webidl(r##"
//! # namespace example {};
//! # interface Example {};
//! # "##)?;
//! let obj = ci.get_object_definition("Example").unwrap();
//! assert_eq!(obj.name(), "Example");
//! assert_eq!(obj.constructors().len(), 0);
//! # Ok::<(), anyhow::Error>(())
//! ```

use std::convert::TryFrom;
use std::{collections::HashSet, iter};

use anyhow::{bail, Result};
use uniffi_meta::Checksum;

use super::attributes::{Attribute, ConstructorAttributes, InterfaceAttributes, MethodAttributes};
use super::ffi::{FfiArgument, FfiFunction, FfiType};
use super::function::Argument;
use super::types::{Type, TypeIterator};
use super::{convert_type, APIConverter, ComponentInterface};

/// An "object" is an opaque type that can be instantiated and passed around by reference,
/// have methods called on it, and so on - basically your classic Object Oriented Programming
/// type of deal, except without elaborate inheritance hierarchies.
///
/// In UDL these correspond to the `interface` keyword.
///
/// At the FFI layer, objects are represented by an opaque integer handle and a set of functions
/// a common prefix. The object's constructors are functions that return new objects by handle,
/// and its methods are functions that take a handle as first argument. The foreign language
/// binding code is expected to stitch these functions back together into an appropriate class
/// definition (or that language's equivalent thereof).
///
/// TODO:
///  - maybe "Class" would be a better name than "Object" here?
#[derive(Debug, Clone, Checksum)]
pub struct Object {
    pub(super) name: String,
    pub(super) constructors: Vec<Constructor>,
    pub(super) methods: Vec<Method>,
    // We don't include the FFIFunc in the hash calculation, because:
    //  - it is entirely determined by the other fields,
    //    so excluding it is safe.
    //  - its `name` property includes a checksum derived from  the very
    //    hash value we're trying to calculate here, so excluding it
    //    avoids a weird circular dependency in the calculation.
    #[checksum_ignore]
    pub(super) ffi_func_free: FfiFunction,
    #[checksum_ignore]
    pub(super) uses_deprecated_threadsafe_attribute: bool,
}

impl Object {
    pub(super) fn new(name: String) -> Object {
        Object {
            name,
            constructors: Default::default(),
            methods: Default::default(),
            ffi_func_free: Default::default(),
            uses_deprecated_threadsafe_attribute: false,
        }
    }

    pub fn name(&self) -> &str {
        &self.name
    }

    pub fn type_(&self) -> Type {
        Type::Object(self.name.clone())
    }

    pub fn constructors(&self) -> Vec<&Constructor> {
        self.constructors.iter().collect()
    }

    pub fn primary_constructor(&self) -> Option<&Constructor> {
        self.constructors
            .iter()
            .find(|cons| cons.is_primary_constructor())
    }

    pub fn alternate_constructors(&self) -> Vec<&Constructor> {
        self.constructors
            .iter()
            .filter(|cons| !cons.is_primary_constructor())
            .collect()
    }

    pub fn methods(&self) -> Vec<&Method> {
        self.methods.iter().collect()
    }

    pub fn get_method(&self, name: &str) -> Method {
        let matches: Vec<_> = self.methods.iter().filter(|m| m.name() == name).collect();
        match matches.len() {
            1 => matches[0].clone(),
            n => panic!("{n} methods named {name}"),
        }
    }

    pub fn ffi_object_free(&self) -> &FfiFunction {
        &self.ffi_func_free
    }

    pub fn uses_deprecated_threadsafe_attribute(&self) -> bool {
        self.uses_deprecated_threadsafe_attribute
    }

    pub fn iter_ffi_function_definitions(&self) -> impl Iterator<Item = &FfiFunction> {
        iter::once(&self.ffi_func_free)
            .chain(self.constructors.iter().map(|f| &f.ffi_func))
            .chain(self.methods.iter().map(|f| &f.ffi_func))
    }

    pub fn derive_ffi_funcs(&mut self, ci_prefix: &str) -> Result<()> {
        // The name is already set if the function is defined through a proc-macro invocation
        // rather than in UDL. Don't overwrite it in that case.
        if self.ffi_func_free.name().is_empty() {
            self.ffi_func_free.name = format!("ffi_{ci_prefix}_{}_object_free", self.name);
        }
        self.ffi_func_free.arguments = vec![FfiArgument {
            name: "ptr".to_string(),
<<<<<<< HEAD
            type_: FfiType::RustArcPtr(self.name().to_string()),
=======
            type_: FFIType::RustArcPtrUnsafe(self.name().to_string()),
>>>>>>> ea5d62ac
        }];
        self.ffi_func_free.return_type = None;

        for cons in self.constructors.iter_mut() {
            cons.derive_ffi_func(ci_prefix, &self.name);
        }
        for meth in self.methods.iter_mut() {
            meth.derive_ffi_func(ci_prefix, &self.name)?;
        }

        Ok(())
    }

    pub fn iter_types(&self) -> TypeIterator<'_> {
        Box::new(
            self.methods
                .iter()
                .map(Method::iter_types)
                .chain(self.constructors.iter().map(Constructor::iter_types))
                .flatten(),
        )
    }
}

impl APIConverter<Object> for weedle::InterfaceDefinition<'_> {
    fn convert(&self, ci: &mut ComponentInterface) -> Result<Object> {
        if self.inheritance.is_some() {
            bail!("interface inheritance is not supported");
        }
        let mut object = Object::new(self.identifier.0.to_string());
        let attributes = match &self.attributes {
            Some(attrs) => InterfaceAttributes::try_from(attrs)?,
            None => Default::default(),
        };
        object.uses_deprecated_threadsafe_attribute = attributes.threadsafe();
        // Convert each member into a constructor or method, guarding against duplicate names.
        let mut member_names = HashSet::new();
        for member in &self.members.body {
            match member {
                weedle::interface::InterfaceMember::Constructor(t) => {
                    let cons: Constructor = t.convert(ci)?;
                    if !member_names.insert(cons.name.clone()) {
                        bail!("Duplicate interface member name: \"{}\"", cons.name())
                    }
                    object.constructors.push(cons);
                }
                weedle::interface::InterfaceMember::Operation(t) => {
                    let mut method: Method = t.convert(ci)?;
                    if !member_names.insert(method.name.clone()) {
                        bail!("Duplicate interface member name: \"{}\"", method.name())
                    }
                    method.object_name = object.name.clone();
                    object.methods.push(method);
                }
                _ => bail!("no support for interface member type {:?} yet", member),
            }
        }
        Ok(object)
    }
}

// Represents a constructor for an object type.
//
// In the FFI, this will be a function that returns a pointer to an instance
// of the corresponding object type.
#[derive(Debug, Clone, Checksum)]
pub struct Constructor {
    pub(super) name: String,
    pub(super) arguments: Vec<Argument>,
<<<<<<< HEAD
    // We don't include the FFIFunc in the hash calculation, because:
    //  - it is entirely determined by the other fields,
    //    so excluding it is safe.
    //  - its `name` property includes a checksum derived from  the very
    //    hash value we're trying to calculate here, so excluding it
    //    avoids a weird circular dependency in the calculation.
    #[checksum_ignore]
    pub(super) ffi_func: FfiFunction,
=======
    pub(super) return_type: Option<Type>,
    pub(super) ffi_func: FFIFunction,
>>>>>>> ea5d62ac
    pub(super) attributes: ConstructorAttributes,
}

impl Constructor {
    pub fn name(&self) -> &str {
        &self.name
    }

    pub fn arguments(&self) -> Vec<&Argument> {
        self.arguments.iter().collect()
    }

    pub fn full_arguments(&self) -> Vec<Argument> {
        self.arguments.to_vec()
    }

<<<<<<< HEAD
    pub fn ffi_func(&self) -> &FfiFunction {
=======
    pub fn return_type(&self) -> Option<&Type> {
        self.return_type.as_ref()
    }

    pub fn ffi_func(&self) -> &FFIFunction {
>>>>>>> ea5d62ac
        &self.ffi_func
    }

    pub fn throws(&self) -> bool {
        self.attributes.get_throws_err().is_some()
    }

    pub fn throws_name(&self) -> Option<&str> {
        self.attributes.get_throws_err()
    }

    pub fn throws_type(&self) -> Option<Type> {
        self.attributes
            .get_throws_err()
            .map(|name| Type::Error(name.to_owned()))
    }

    pub fn is_primary_constructor(&self) -> bool {
        self.name == "new"
    }

    fn derive_ffi_func(&mut self, ci_prefix: &str, obj_name: &str) {
        self.ffi_func.name = format!("{ci_prefix}_{obj_name}_{}", self.name);
        self.ffi_func.arguments = self.arguments.iter().map(Into::into).collect();
<<<<<<< HEAD
        self.ffi_func.return_type = Some(FfiType::RustArcPtr(obj_name.to_string()));
=======
        self.ffi_func.return_type = Some(FFIType::RustArcPtr(obj_name.to_string()));

        // this is a bit of a dirty place to put this, but there isn't another "general" pass
        self.return_type = Some(Type::Object(obj_name.to_string()));
>>>>>>> ea5d62ac
    }

    pub fn iter_types(&self) -> TypeIterator<'_> {
        Box::new(self.arguments.iter().flat_map(Argument::iter_types))
    }
}

impl Default for Constructor {
    fn default() -> Self {
        Constructor {
            name: String::from("new"),
            arguments: Vec::new(),
            return_type: None,
            ffi_func: Default::default(),
            attributes: Default::default(),
        }
    }
}

impl APIConverter<Constructor> for weedle::interface::ConstructorInterfaceMember<'_> {
    fn convert(&self, ci: &mut ComponentInterface) -> Result<Constructor> {
        let attributes = match &self.attributes {
            Some(attr) => ConstructorAttributes::try_from(attr)?,
            None => Default::default(),
        };
        Ok(Constructor {
            name: String::from(attributes.get_name().unwrap_or("new")),
            arguments: self.args.body.list.convert(ci)?,
            return_type: None,
            ffi_func: Default::default(),
            attributes,
        })
    }
}

// Represents an instance method for an object type.
//
// The FFI will represent this as a function whose first/self argument is a
// `FfiType::RustArcPtr` to the instance.
#[derive(Debug, Clone, Checksum)]
pub struct Method {
    pub(super) name: String,
    pub(super) object_name: String,
    pub(super) arguments: Vec<Argument>,
    pub(super) return_type: Option<Type>,
    // We don't include the FFIFunc in the hash calculation, because:
    //  - it is entirely determined by the other fields,
    //    so excluding it is safe.
    //  - its `name` property includes a checksum derived from  the very
    //    hash value we're trying to calculate here, so excluding it
    //    avoids a weird circular dependency in the calculation.
    #[checksum_ignore]
    pub(super) ffi_func: FfiFunction,
    pub(super) attributes: MethodAttributes,
}

impl Method {
    pub fn name(&self) -> &str {
        &self.name
    }

    pub fn arguments(&self) -> Vec<&Argument> {
        self.arguments.iter().collect()
    }

    // Methods have a special implicit first argument for the object instance,
    // hence `arguments` and `full_arguments` are different.
    pub fn full_arguments(&self) -> Vec<Argument> {
        vec![Argument {
            name: "ptr".to_string(),
            // TODO: ideally we'd get this via `ci.resolve_type_expression` so that it
            // is contained in the proper `TypeUniverse`, but this works for now.
            type_: Type::Object(self.object_name.clone()),
            by_ref: !self.attributes.get_self_by_arc(),
            optional: false,
            default: None,
        }]
        .into_iter()
        .chain(self.arguments.iter().cloned())
        .collect()
    }

    pub fn return_type(&self) -> Option<&Type> {
        self.return_type.as_ref()
    }

    pub fn ffi_func(&self) -> &FfiFunction {
        &self.ffi_func
    }

    pub fn throws(&self) -> bool {
        self.attributes.get_throws_err().is_some()
    }

    pub fn throws_name(&self) -> Option<&str> {
        self.attributes.get_throws_err()
    }

    pub fn throws_type(&self) -> Option<Type> {
        self.attributes
            .get_throws_err()
            .map(|name| Type::Error(name.to_owned()))
    }

    pub fn takes_self_by_arc(&self) -> bool {
        self.attributes.get_self_by_arc()
    }

    pub fn derive_ffi_func(&mut self, ci_prefix: &str, obj_prefix: &str) -> Result<()> {
        // The name is already set if the function is defined through a proc-macro invocation
        // rather than in UDL. Don't overwrite it in that case.
        if self.ffi_func.name.is_empty() {
            self.ffi_func.name = format!("{ci_prefix}_{obj_prefix}_{}", self.name);
        }

        self.ffi_func.arguments = self.full_arguments().iter().map(Into::into).collect();
        self.ffi_func.return_type = self.return_type.as_ref().map(Into::into);
        Ok(())
    }

    pub fn iter_types(&self) -> TypeIterator<'_> {
        Box::new(
            self.arguments
                .iter()
                .flat_map(Argument::iter_types)
                .chain(self.return_type.iter().flat_map(Type::iter_types)),
        )
    }
}

impl From<uniffi_meta::MethodMetadata> for Method {
    fn from(meta: uniffi_meta::MethodMetadata) -> Self {
        let ffi_name = meta.ffi_symbol_name();

        let return_type = meta.return_type.map(|out| convert_type(&out));
        let arguments = meta.inputs.into_iter().map(Into::into).collect();

        let ffi_func = FfiFunction {
            name: ffi_name,
            ..FfiFunction::default()
        };

        Self {
            name: meta.name,
            object_name: meta.self_name,
            arguments,
            return_type,
            ffi_func,
            attributes: meta.throws.map(Attribute::Throws).into_iter().collect(),
        }
    }
}

impl APIConverter<Method> for weedle::interface::OperationInterfaceMember<'_> {
    fn convert(&self, ci: &mut ComponentInterface) -> Result<Method> {
        if self.special.is_some() {
            bail!("special operations not supported");
        }
        if self.modifier.is_some() {
            bail!("method modifiers are not supported")
        }
        let return_type = ci.resolve_return_type_expression(&self.return_type)?;
        Ok(Method {
            name: match self.identifier {
                None => bail!("anonymous methods are not supported {:?}", self),
                Some(id) => {
                    let name = id.0.to_string();
                    if name == "new" {
                        bail!("the method name \"new\" is reserved for the default constructor");
                    }
                    name
                }
            },
            // We don't know the name of the containing `Object` at this point, fill it in later.
            object_name: Default::default(),
            arguments: self.args.body.list.convert(ci)?,
            return_type,
            ffi_func: Default::default(),
            attributes: MethodAttributes::try_from(self.attributes.as_ref())?,
        })
    }
}

#[cfg(test)]
mod test {
    use super::*;

    #[test]
    fn test_that_all_argument_and_return_types_become_known() {
        const UDL: &str = r#"
            namespace test{};
            interface Testing {
                constructor(string? name, u16 age);
                sequence<u32> code_points_of_name();
            };
        "#;
        let ci = ComponentInterface::from_webidl(UDL).unwrap();
        assert_eq!(ci.object_definitions().len(), 1);
        ci.get_object_definition("Testing").unwrap();

        assert_eq!(ci.iter_types().count(), 6);
        assert!(ci.iter_types().any(|t| t.canonical_name() == "u16"));
        assert!(ci.iter_types().any(|t| t.canonical_name() == "u32"));
        assert!(ci.iter_types().any(|t| t.canonical_name() == "Sequenceu32"));
        assert!(ci.iter_types().any(|t| t.canonical_name() == "string"));
        assert!(ci
            .iter_types()
            .any(|t| t.canonical_name() == "Optionalstring"));
        assert!(ci.iter_types().any(|t| t.canonical_name() == "TypeTesting"));
    }

    #[test]
    fn test_alternate_constructors() {
        const UDL: &str = r#"
            namespace test{};
            interface Testing {
                constructor();
                [Name=new_with_u32]
                constructor(u32 v);
            };
        "#;
        let ci = ComponentInterface::from_webidl(UDL).unwrap();
        assert_eq!(ci.object_definitions().len(), 1);

        let obj = ci.get_object_definition("Testing").unwrap();
        assert!(obj.primary_constructor().is_some());
        assert_eq!(obj.alternate_constructors().len(), 1);
        assert_eq!(obj.methods().len(), 0);

        let cons = obj.primary_constructor().unwrap();
        assert_eq!(cons.name(), "new");
        assert_eq!(cons.arguments.len(), 0);
        assert_eq!(cons.ffi_func.arguments.len(), 0);

        let cons = obj.alternate_constructors()[0];
        assert_eq!(cons.name(), "new_with_u32");
        assert_eq!(cons.arguments.len(), 1);
        assert_eq!(cons.ffi_func.arguments.len(), 1);
    }

    #[test]
    fn test_the_name_new_identifies_the_primary_constructor() {
        const UDL: &str = r#"
            namespace test{};
            interface Testing {
                [Name=newish]
                constructor();
                [Name=new]
                constructor(u32 v);
            };
        "#;
        let ci = ComponentInterface::from_webidl(UDL).unwrap();
        assert_eq!(ci.object_definitions().len(), 1);

        let obj = ci.get_object_definition("Testing").unwrap();
        assert!(obj.primary_constructor().is_some());
        assert_eq!(obj.alternate_constructors().len(), 1);
        assert_eq!(obj.methods().len(), 0);

        let cons = obj.primary_constructor().unwrap();
        assert_eq!(cons.name(), "new");
        assert_eq!(cons.arguments.len(), 1);

        let cons = obj.alternate_constructors()[0];
        assert_eq!(cons.name(), "newish");
        assert_eq!(cons.arguments.len(), 0);
        assert_eq!(cons.ffi_func.arguments.len(), 0);
    }

    #[test]
    fn test_the_name_new_is_reserved_for_constructors() {
        const UDL: &str = r#"
            namespace test{};
            interface Testing {
                constructor();
                void new(u32 v);
            };
        "#;
        let err = ComponentInterface::from_webidl(UDL).unwrap_err();
        assert_eq!(
            err.to_string(),
            "the method name \"new\" is reserved for the default constructor"
        );
    }

    #[test]
    fn test_duplicate_primary_constructors_not_allowed() {
        const UDL: &str = r#"
            namespace test{};
            interface Testing {
                constructor();
                constructor(u32 v);
            };
        "#;
        let err = ComponentInterface::from_webidl(UDL).unwrap_err();
        assert_eq!(err.to_string(), "Duplicate interface member name: \"new\"");

        const UDL2: &str = r#"
            namespace test{};
            interface Testing {
                constructor();
                [Name=new]
                constructor(u32 v);
            };
        "#;
        let err = ComponentInterface::from_webidl(UDL2).unwrap_err();
        assert_eq!(err.to_string(), "Duplicate interface member name: \"new\"");
    }
}<|MERGE_RESOLUTION|>--- conflicted
+++ resolved
@@ -170,11 +170,7 @@
         }
         self.ffi_func_free.arguments = vec![FfiArgument {
             name: "ptr".to_string(),
-<<<<<<< HEAD
-            type_: FfiType::RustArcPtr(self.name().to_string()),
-=======
-            type_: FFIType::RustArcPtrUnsafe(self.name().to_string()),
->>>>>>> ea5d62ac
+            type_: FfiType::RustArcPtrUnsafe(self.name().to_string()),
         }];
         self.ffi_func_free.return_type = None;
 
@@ -244,7 +240,7 @@
 pub struct Constructor {
     pub(super) name: String,
     pub(super) arguments: Vec<Argument>,
-<<<<<<< HEAD
+    pub(super) return_type: Option<Type>,
     // We don't include the FFIFunc in the hash calculation, because:
     //  - it is entirely determined by the other fields,
     //    so excluding it is safe.
@@ -253,10 +249,6 @@
     //    avoids a weird circular dependency in the calculation.
     #[checksum_ignore]
     pub(super) ffi_func: FfiFunction,
-=======
-    pub(super) return_type: Option<Type>,
-    pub(super) ffi_func: FFIFunction,
->>>>>>> ea5d62ac
     pub(super) attributes: ConstructorAttributes,
 }
 
@@ -273,15 +265,11 @@
         self.arguments.to_vec()
     }
 
-<<<<<<< HEAD
-    pub fn ffi_func(&self) -> &FfiFunction {
-=======
     pub fn return_type(&self) -> Option<&Type> {
         self.return_type.as_ref()
     }
 
-    pub fn ffi_func(&self) -> &FFIFunction {
->>>>>>> ea5d62ac
+    pub fn ffi_func(&self) -> &FfiFunction {
         &self.ffi_func
     }
 
@@ -306,14 +294,10 @@
     fn derive_ffi_func(&mut self, ci_prefix: &str, obj_name: &str) {
         self.ffi_func.name = format!("{ci_prefix}_{obj_name}_{}", self.name);
         self.ffi_func.arguments = self.arguments.iter().map(Into::into).collect();
-<<<<<<< HEAD
         self.ffi_func.return_type = Some(FfiType::RustArcPtr(obj_name.to_string()));
-=======
-        self.ffi_func.return_type = Some(FFIType::RustArcPtr(obj_name.to_string()));
 
         // this is a bit of a dirty place to put this, but there isn't another "general" pass
         self.return_type = Some(Type::Object(obj_name.to_string()));
->>>>>>> ea5d62ac
     }
 
     pub fn iter_types(&self) -> TypeIterator<'_> {
