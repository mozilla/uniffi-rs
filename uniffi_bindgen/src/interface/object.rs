/* This Source Code Form is subject to the terms of the Mozilla Public
 * License, v. 2.0. If a copy of the MPL was not distributed with this
 * file, You can obtain one at http://mozilla.org/MPL/2.0/. */

//! # Object definitions for a `ComponentInterface`.
//!
//! This module converts "interface" definitions from UDL into [`Object`] structures
//! that can be added to a `ComponentInterface`, which are the main way we define stateful
//! objects with behaviour for a UniFFI Rust Component. An [`Object`] is an opaque handle
//! to some state on which methods can be invoked.
//!
//! (The terminology mismatch between "interface" and "object" is a historical artifact of
//! this tool prior to committing to WebIDL syntax).
//!
//! A declaration in the UDL like this:
//!
//! ```
//! # let ci = uniffi_bindgen::interface::ComponentInterface::from_webidl(r##"
//! # namespace example {};
//! interface Example {
//!   constructor(string? name);
//!   string my_name();
//! };
//! # "##, "crate_name")?;
//! # Ok::<(), anyhow::Error>(())
//! ```
//!
//! Will result in an [`Object`] member with one [`Constructor`] and one [`Method`] being added
//! to the resulting [`crate::ComponentInterface`]:
//!
//! ```
//! # let ci = uniffi_bindgen::interface::ComponentInterface::from_webidl(r##"
//! # namespace example {};
//! # interface Example {
//! #   constructor(string? name);
//! #   string my_name();
//! # };
//! # "##, "crate_name")?;
//! let obj = ci.get_object_definition("Example").unwrap();
//! assert_eq!(obj.name(), "Example");
//! assert_eq!(obj.constructors().len(), 1);
//! assert_eq!(obj.constructors()[0].arguments()[0].name(), "name");
//! assert_eq!(obj.methods().len(),1 );
//! assert_eq!(obj.methods()[0].name(), "my_name");
//! # Ok::<(), anyhow::Error>(())
//! ```
//!
//! It's not necessary for all interfaces to have constructors.
//! ```
//! # let ci = uniffi_bindgen::interface::ComponentInterface::from_webidl(r##"
//! # namespace example {};
//! # interface Example {};
//! # "##, "crate_name")?;
//! let obj = ci.get_object_definition("Example").unwrap();
//! assert_eq!(obj.name(), "Example");
//! assert_eq!(obj.constructors().len(), 0);
//! # Ok::<(), anyhow::Error>(())
//! ```

use std::iter;

use anyhow::Result;
use uniffi_meta::Checksum;

use super::ffi::{FfiArgument, FfiFunction, FfiType};
use super::function::{Argument, Callable};
use super::{AsType, ObjectImpl, Type, TypeIterator};

/// An "object" is an opaque type that is passed around by reference, can
/// have methods called on it, and so on - basically your classic Object Oriented Programming
/// type of deal, except without elaborate inheritance hierarchies. Some can be instantiated.
///
/// In UDL these correspond to the `interface` keyword.
///
/// At the FFI layer, objects are represented by an opaque integer handle and a set of functions
/// a common prefix. The object's constructors are functions that return new objects by handle,
/// and its methods are functions that take a handle as first argument. The foreign language
/// binding code is expected to stitch these functions back together into an appropriate class
/// definition (or that language's equivalent thereof).
///
/// TODO:
///  - maybe "Class" would be a better name than "Object" here?
#[derive(Debug, Clone, Checksum)]
pub struct Object {
    pub(super) name: String,
    /// How this object is implemented in Rust
    pub(super) imp: ObjectImpl,
    pub(super) module_path: String,
    pub(super) constructors: Vec<Constructor>,
    pub(super) methods: Vec<Method>,
    // The "trait" methods - they have a (presumably "well known") name, and
    // a regular method (albeit with a generated name)
    // XXX - this should really be a HashSet, but not enough transient types support hash to make it worthwhile now.
    pub(super) uniffi_traits: Vec<UniffiTrait>,
    // We don't include the FfiFunc in the hash calculation, because:
    //  - it is entirely determined by the other fields,
    //    so excluding it is safe.
    //  - its `name` property includes a checksum derived from  the very
    //    hash value we're trying to calculate here, so excluding it
    //    avoids a weird circular dependency in the calculation.
    #[checksum_ignore]
    pub(super) ffi_func_free: FfiFunction,
    #[checksum_ignore]
    pub(super) docstring: Option<String>,
}

impl Object {
<<<<<<< HEAD
=======
    pub(super) fn new(name: String, imp: ObjectImpl) -> Self {
        Self {
            name,
            imp,
            constructors: Default::default(),
            methods: Default::default(),
            uniffi_traits: Default::default(),
            ffi_func_free: Default::default(),
            docstring: None,
        }
    }

>>>>>>> 80e6ad22
    pub fn name(&self) -> &str {
        &self.name
    }

    /// Returns the fully qualified name that should be used by Rust code for this object.
    /// Includes `r#`, traits get a leading `dyn`. If we ever supported associated types, then
    /// this would also include them.
    pub fn rust_name(&self) -> String {
        self.imp.rust_name_for(&self.name)
    }

    pub fn imp(&self) -> &ObjectImpl {
        &self.imp
    }

    pub fn constructors(&self) -> Vec<&Constructor> {
        self.constructors.iter().collect()
    }

    pub fn primary_constructor(&self) -> Option<&Constructor> {
        self.constructors
            .iter()
            .find(|cons| cons.is_primary_constructor())
    }

    pub fn alternate_constructors(&self) -> Vec<&Constructor> {
        self.constructors
            .iter()
            .filter(|cons| !cons.is_primary_constructor())
            .collect()
    }

    pub fn methods(&self) -> Vec<&Method> {
        self.methods.iter().collect()
    }

    pub fn get_method(&self, name: &str) -> Method {
        let matches: Vec<_> = self.methods.iter().filter(|m| m.name() == name).collect();
        match matches.len() {
            1 => matches[0].clone(),
            n => panic!("{n} methods named {name}"),
        }
    }

    pub fn uniffi_traits(&self) -> Vec<&UniffiTrait> {
        self.uniffi_traits.iter().collect()
    }

    pub fn ffi_object_free(&self) -> &FfiFunction {
        &self.ffi_func_free
    }

    pub fn docstring(&self) -> Option<&str> {
        self.docstring.as_deref()
    }

    pub fn iter_ffi_function_definitions(&self) -> impl Iterator<Item = &FfiFunction> {
        iter::once(&self.ffi_func_free)
            .chain(self.constructors.iter().map(|f| &f.ffi_func))
            .chain(self.methods.iter().map(|f| &f.ffi_func))
            .chain(
                self.uniffi_traits
                    .iter()
                    .flat_map(|ut| match ut {
                        UniffiTrait::Display { fmt: m }
                        | UniffiTrait::Debug { fmt: m }
                        | UniffiTrait::Hash { hash: m } => vec![m],
                        UniffiTrait::Eq { eq, ne } => vec![eq, ne],
                    })
                    .map(|m| &m.ffi_func),
            )
    }

    pub fn derive_ffi_funcs(&mut self) -> Result<()> {
        assert!(!self.ffi_func_free.name().is_empty());
        self.ffi_func_free.arguments = vec![FfiArgument {
            name: "ptr".to_string(),
            type_: FfiType::RustArcPtr(self.name.to_string()),
        }];
        self.ffi_func_free.return_type = None;
        self.ffi_func_free.is_object_free_function = true;

        for cons in self.constructors.iter_mut() {
            cons.derive_ffi_func();
        }
        for meth in self.methods.iter_mut() {
            meth.derive_ffi_func()?;
        }
        for ut in self.uniffi_traits.iter_mut() {
            ut.derive_ffi_func()?;
        }

        Ok(())
    }

    pub fn iter_types(&self) -> TypeIterator<'_> {
        Box::new(
            self.methods
                .iter()
                .map(Method::iter_types)
                .chain(self.uniffi_traits.iter().map(UniffiTrait::iter_types))
                .chain(self.constructors.iter().map(Constructor::iter_types))
                .flatten(),
        )
    }
}

impl AsType for Object {
    fn as_type(&self) -> Type {
        Type::Object {
            name: self.name.clone(),
            module_path: self.module_path.clone(),
            imp: self.imp,
        }
    }
}

<<<<<<< HEAD
impl From<uniffi_meta::ObjectMetadata> for Object {
    fn from(meta: uniffi_meta::ObjectMetadata) -> Self {
        let ffi_free_name = meta.free_ffi_symbol_name();
        Object {
            module_path: meta.module_path,
            name: meta.name,
            imp: meta.imp,
            constructors: Default::default(),
            methods: Default::default(),
            uniffi_traits: Default::default(),
            ffi_func_free: FfiFunction {
                name: ffi_free_name,
                ..Default::default()
            },
=======
        let name = self.identifier.0;
        let object_impl = attributes.object_impl();

        let mut object = Object::new(name.to_string(), object_impl);
        object.docstring = self.docstring.as_ref().map(|v| v.0.clone());

        // Convert each member into a constructor or method, guarding against duplicate names.
        let mut member_names = HashSet::new();
        for member in &self.members.body {
            match member {
                weedle::interface::InterfaceMember::Constructor(t) => {
                    let mut cons: Constructor = t.convert(ci)?;
                    if object_impl == ObjectImpl::Trait {
                        bail!(
                            "Trait interfaces can not have constructors: \"{}\"",
                            cons.name()
                        )
                    }
                    if !member_names.insert(cons.name.clone()) {
                        bail!("Duplicate interface member name: \"{}\"", cons.name())
                    }
                    cons.set_object_name(ci.namespace(), object.name.clone());
                    object.constructors.push(cons);
                }
                weedle::interface::InterfaceMember::Operation(t) => {
                    let mut method: Method = t.convert(ci)?;
                    if !member_names.insert(method.name.clone()) {
                        bail!("Duplicate interface member name: \"{}\"", method.name())
                    }
                    method.set_object_info(ci.namespace(), &object);
                    object.methods.push(method);
                }
                _ => bail!("no support for interface member type {:?} yet", member),
            }
        }
        // A helper for our trait methods
        let mut make_trait_method =
            |name: &str, arguments: Vec<Argument>, return_type: Option<Type>| -> Result<Method> {
                // need to add known types as they aren't explicitly referenced in
                // the UDL
                if let Some(ref return_type) = return_type {
                    ci.types.add_known_type(return_type);
                }
                for arg in &arguments {
                    ci.types.add_known_type(&arg.type_);
                }
                Ok(Method {
                    // The name is used to create the ffi function for the method.
                    name: name.to_string(),
                    object_name: object.name.clone(),
                    checksum_fn_name: Default::default(), // gets filled in later.
                    is_async: false,
                    object_impl,
                    arguments,
                    return_type,
                    ffi_func: Default::default(),
                    docstring: None,
                    throws: None,
                    takes_self_by_arc: false,
                    checksum_override: None,
                })
            };
        // synthesize the trait methods.
        for trait_name in attributes.get_traits() {
            let trait_method = match trait_name.as_str() {
                "Debug" => UniffiTrait::Debug {
                    fmt: make_trait_method("uniffi_trait_debug", vec![], Some(Type::String))?,
                },
                "Display" => UniffiTrait::Display {
                    fmt: make_trait_method("uniffi_trait_display", vec![], Some(Type::String))?,
                },
                "Eq" => UniffiTrait::Eq {
                    eq: make_trait_method(
                        "uniffi_trait_eq_eq",
                        vec![Argument {
                            name: "other".to_string(),
                            type_: Type::Object {
                                name: object.name().to_string(),
                                imp: object_impl,
                            },
                            by_ref: true,
                            default: None,
                            optional: false,
                        }],
                        Some(Type::Boolean),
                    )?,
                    ne: make_trait_method(
                        "uniffi_trait_eq_ne",
                        vec![Argument {
                            name: "other".to_string(),
                            type_: Type::Object {
                                name: object.name().to_string(),
                                imp: object_impl,
                            },
                            by_ref: true,
                            default: None,
                            optional: false,
                        }],
                        Some(Type::Boolean),
                    )?,
                },
                "Hash" => UniffiTrait::Hash {
                    hash: make_trait_method("uniffi_trait_hash", vec![], Some(Type::UInt64))?,
                },
                _ => bail!("Invalid trait name: {}", trait_name),
            };
            object.uniffi_traits.push(trait_method);
>>>>>>> 80e6ad22
        }
    }
}

impl From<uniffi_meta::UniffiTraitMetadata> for UniffiTrait {
    fn from(meta: uniffi_meta::UniffiTraitMetadata) -> Self {
        match meta {
            uniffi_meta::UniffiTraitMetadata::Debug { fmt } => {
                UniffiTrait::Debug { fmt: fmt.into() }
            }
            uniffi_meta::UniffiTraitMetadata::Display { fmt } => {
                UniffiTrait::Display { fmt: fmt.into() }
            }
            uniffi_meta::UniffiTraitMetadata::Eq { eq, ne } => UniffiTrait::Eq {
                eq: eq.into(),
                ne: ne.into(),
            },
            uniffi_meta::UniffiTraitMetadata::Hash { hash } => {
                UniffiTrait::Hash { hash: hash.into() }
            }
        }
    }
}

// Represents a constructor for an object type.
//
// In the FFI, this will be a function that returns a pointer to an instance
// of the corresponding object type.
#[derive(Debug, Clone, Checksum)]
pub struct Constructor {
    pub(super) name: String,
    pub(super) object_name: String,
    pub(super) object_module_path: String,
    pub(super) arguments: Vec<Argument>,
    // We don't include the FFIFunc in the hash calculation, because:
    //  - it is entirely determined by the other fields,
    //    so excluding it is safe.
    //  - its `name` property includes a checksum derived from  the very
    //    hash value we're trying to calculate here, so excluding it
    //    avoids a weird circular dependency in the calculation.
    #[checksum_ignore]
    pub(super) ffi_func: FfiFunction,
    #[checksum_ignore]
    pub(super) docstring: Option<String>,
    pub(super) throws: Option<Type>,
    pub(super) checksum_fn_name: String,
    // Force a checksum value, or we'll fallback to the trait.
    #[checksum_ignore]
    pub(super) checksum: Option<u16>,
}

impl Constructor {
    pub fn name(&self) -> &str {
        &self.name
    }

    pub fn arguments(&self) -> Vec<&Argument> {
        self.arguments.iter().collect()
    }

    pub fn full_arguments(&self) -> Vec<Argument> {
        self.arguments.to_vec()
    }

    pub fn ffi_func(&self) -> &FfiFunction {
        &self.ffi_func
    }

    pub fn checksum_fn_name(&self) -> &str {
        &self.checksum_fn_name
    }

    pub fn checksum(&self) -> u16 {
        self.checksum.unwrap_or_else(|| uniffi_meta::checksum(self))
    }

    pub fn throws(&self) -> bool {
        self.throws.is_some()
    }

    pub fn throws_name(&self) -> Option<&str> {
        super::throws_name(&self.throws)
    }

    pub fn throws_type(&self) -> Option<&Type> {
        self.throws.as_ref()
    }

    pub fn docstring(&self) -> Option<&str> {
        self.docstring.as_deref()
    }

    pub fn is_primary_constructor(&self) -> bool {
        self.name == "new"
    }

    fn derive_ffi_func(&mut self) {
        assert!(!self.ffi_func.name().is_empty());
        self.ffi_func.arguments = self.arguments.iter().map(Into::into).collect();
        self.ffi_func.return_type = Some(FfiType::RustArcPtr(self.object_name.clone()));
    }

    pub fn iter_types(&self) -> TypeIterator<'_> {
        Box::new(self.arguments.iter().flat_map(Argument::iter_types))
    }
}

impl From<uniffi_meta::ConstructorMetadata> for Constructor {
    fn from(meta: uniffi_meta::ConstructorMetadata) -> Self {
        let ffi_name = meta.ffi_symbol_name();
        let checksum_fn_name = meta.checksum_symbol_name();
        let arguments = meta.inputs.into_iter().map(Into::into).collect();

        let ffi_func = FfiFunction {
            name: ffi_name,
            ..FfiFunction::default()
        };
        Self {
            name: meta.name,
            object_name: meta.self_name,
            object_module_path: meta.module_path,
            arguments,
            ffi_func,
            docstring: None,
            throws: meta.throws.map(Into::into),
            checksum_fn_name,
            checksum: meta.checksum,
        }
    }
}

<<<<<<< HEAD
=======
impl APIConverter<Constructor> for weedle::interface::ConstructorInterfaceMember<'_> {
    fn convert(&self, ci: &mut ComponentInterface) -> Result<Constructor> {
        let attributes = match &self.attributes {
            Some(attr) => ConstructorAttributes::try_from(attr)?,
            None => Default::default(),
        };
        let throws = attributes
            .get_throws_err()
            .map(|name| ci.get_type(name).expect("invalid throws type"));
        Ok(Constructor {
            name: String::from(attributes.get_name().unwrap_or("new")),
            // We don't know the name of the containing `Object` at this point, fill it in later.
            object_name: Default::default(),
            // Also fill in checksum_fn_name later, since it depends on object_name
            checksum_fn_name: Default::default(),
            arguments: self.args.body.list.convert(ci)?,
            ffi_func: Default::default(),
            docstring: self.docstring.as_ref().map(|v| v.0.clone()),
            throws,
            checksum_override: None,
        })
    }
}

>>>>>>> 80e6ad22
// Represents an instance method for an object type.
//
// The FFI will represent this as a function whose first/self argument is a
// `FfiType::RustArcPtr` to the instance.
#[derive(Debug, Clone, Checksum)]
pub struct Method {
    pub(super) name: String,
    pub(super) object_name: String,
    pub(super) object_module_path: String,
    pub(super) is_async: bool,
    pub(super) object_impl: ObjectImpl,
    pub(super) arguments: Vec<Argument>,
    pub(super) return_type: Option<Type>,
    // We don't include the FFIFunc in the hash calculation, because:
    //  - it is entirely determined by the other fields,
    //    so excluding it is safe.
    //  - its `name` property includes a checksum derived from  the very
    //    hash value we're trying to calculate here, so excluding it
    //    avoids a weird circular dependency in the calculation.
    #[checksum_ignore]
    pub(super) ffi_func: FfiFunction,
    #[checksum_ignore]
    pub(super) docstring: Option<String>,
    pub(super) throws: Option<Type>,
    pub(super) takes_self_by_arc: bool,
    pub(super) checksum_fn_name: String,
    // Force a checksum value, or we'll fallback to the trait.
    #[checksum_ignore]
    pub(super) checksum: Option<u16>,
}

impl Method {
    pub fn name(&self) -> &str {
        &self.name
    }

    pub fn is_async(&self) -> bool {
        self.is_async
    }

    pub fn arguments(&self) -> Vec<&Argument> {
        self.arguments.iter().collect()
    }

    // Methods have a special implicit first argument for the object instance,
    // hence `arguments` and `full_arguments` are different.
    pub fn full_arguments(&self) -> Vec<Argument> {
        vec![Argument {
            name: "ptr".to_string(),
            // TODO: ideally we'd get this via `ci.resolve_type_expression` so that it
            // is contained in the proper `TypeUniverse`, but this works for now.
            type_: Type::Object {
                name: self.object_name.clone(),
                module_path: self.object_module_path.clone(),
                imp: self.object_impl,
            },
            by_ref: !self.takes_self_by_arc,
            optional: false,
            default: None,
        }]
        .into_iter()
        .chain(self.arguments.iter().cloned())
        .collect()
    }

    pub fn return_type(&self) -> Option<&Type> {
        self.return_type.as_ref()
    }

    pub fn ffi_func(&self) -> &FfiFunction {
        &self.ffi_func
    }

    pub fn checksum_fn_name(&self) -> &str {
        &self.checksum_fn_name
    }

    pub fn checksum(&self) -> u16 {
        self.checksum.unwrap_or_else(|| uniffi_meta::checksum(self))
    }

    pub fn throws(&self) -> bool {
        self.throws.is_some()
    }

    pub fn throws_name(&self) -> Option<&str> {
        super::throws_name(&self.throws)
    }

    pub fn throws_type(&self) -> Option<&Type> {
        self.throws.as_ref()
    }

    pub fn docstring(&self) -> Option<&str> {
        self.docstring.as_deref()
    }

    pub fn takes_self_by_arc(&self) -> bool {
        self.takes_self_by_arc
    }

    pub fn derive_ffi_func(&mut self) -> Result<()> {
        assert!(!self.ffi_func.name().is_empty());
        self.ffi_func.init(
            self.return_type.as_ref().map(Into::into),
            self.full_arguments().iter().map(Into::into),
        );
        Ok(())
    }

    pub fn iter_types(&self) -> TypeIterator<'_> {
        Box::new(
            self.arguments
                .iter()
                .flat_map(Argument::iter_types)
                .chain(self.return_type.iter().flat_map(Type::iter_types)),
        )
    }
}

impl From<uniffi_meta::MethodMetadata> for Method {
    fn from(meta: uniffi_meta::MethodMetadata) -> Self {
        let ffi_name = meta.ffi_symbol_name();
        let checksum_fn_name = meta.checksum_symbol_name();
        let is_async = meta.is_async;
        let return_type = meta.return_type.map(Into::into);
        let arguments = meta.inputs.into_iter().map(Into::into).collect();

        let ffi_func = FfiFunction {
            name: ffi_name,
            is_async,
            ..FfiFunction::default()
        };

        Self {
            name: meta.name,
            object_name: meta.self_name,
            object_module_path: meta.module_path,
            is_async,
            object_impl: ObjectImpl::Struct, // will be filled in later
            arguments,
            return_type,
            ffi_func,
            docstring: None,
            throws: meta.throws.map(Into::into),
            takes_self_by_arc: meta.takes_self_by_arc,
            checksum_fn_name,
            checksum: meta.checksum,
        }
    }
}

impl From<uniffi_meta::TraitMethodMetadata> for Method {
    fn from(meta: uniffi_meta::TraitMethodMetadata) -> Self {
        let ffi_name = meta.ffi_symbol_name();
        let checksum_fn_name = meta.checksum_symbol_name();
        let return_type = meta.return_type.map(Into::into);
        let arguments = meta.inputs.into_iter().map(Into::into).collect();
        let ffi_func = FfiFunction {
            name: ffi_name,
            ..FfiFunction::default()
        };
        Self {
            name: meta.name,
            object_name: meta.trait_name,
            object_module_path: meta.module_path,
            is_async: false,
            arguments,
            return_type,
            docstring: None,
            throws: meta.throws.map(Into::into),
            takes_self_by_arc: meta.takes_self_by_arc,
            checksum_fn_name,
            checksum: meta.checksum,
            ffi_func,
            object_impl: ObjectImpl::Struct,
        }
    }
}

<<<<<<< HEAD
=======
impl APIConverter<Method> for weedle::interface::OperationInterfaceMember<'_> {
    fn convert(&self, ci: &mut ComponentInterface) -> Result<Method> {
        if self.special.is_some() {
            bail!("special operations not supported");
        }
        if self.modifier.is_some() {
            bail!("method modifiers are not supported")
        }
        let return_type = ci.resolve_return_type_expression(&self.return_type)?;
        let attributes = MethodAttributes::try_from(self.attributes.as_ref())?;

        let throws = match attributes.get_throws_err() {
            Some(name) => match ci.get_type(name) {
                Some(t) => {
                    ci.note_name_used_as_error(name);
                    Some(t)
                }
                None => bail!("unknown type for error: {name}"),
            },
            None => None,
        };

        let takes_self_by_arc = attributes.get_self_by_arc();
        Ok(Method {
            name: match self.identifier {
                None => bail!("anonymous methods are not supported {:?}", self),
                Some(id) => {
                    let name = id.0.to_string();
                    if name == "new" {
                        bail!("the method name \"new\" is reserved for the default constructor");
                    }
                    name
                }
            },
            // We don't know the name of the containing `Object` at this point, fill it in later.
            object_name: Default::default(),
            // Also fill in checksum_fn_name later, since it depends on the object name
            checksum_fn_name: Default::default(),
            is_async: false,
            object_impl: ObjectImpl::Struct, // We'll fill this in later too.
            arguments: self.args.body.list.convert(ci)?,
            return_type,
            ffi_func: Default::default(),
            docstring: self.docstring.as_ref().map(|v| v.0.clone()),
            throws,
            takes_self_by_arc,
            checksum_override: None,
        })
    }
}

>>>>>>> 80e6ad22
/// The list of traits we support generating helper methods for.
#[derive(Clone, Debug, Checksum)]
pub enum UniffiTrait {
    Debug { fmt: Method },
    Display { fmt: Method },
    Eq { eq: Method, ne: Method },
    Hash { hash: Method },
}

impl UniffiTrait {
    pub fn iter_types(&self) -> TypeIterator<'_> {
        Box::new(
            match self {
                UniffiTrait::Display { fmt: m }
                | UniffiTrait::Debug { fmt: m }
                | UniffiTrait::Hash { hash: m } => vec![m.iter_types()],
                UniffiTrait::Eq { eq, ne } => vec![eq.iter_types(), ne.iter_types()],
            }
            .into_iter()
            .flatten(),
        )
    }

    pub fn derive_ffi_func(&mut self) -> Result<()> {
        match self {
            UniffiTrait::Display { fmt: m }
            | UniffiTrait::Debug { fmt: m }
            | UniffiTrait::Hash { hash: m } => {
                m.derive_ffi_func()?;
            }
            UniffiTrait::Eq { eq, ne } => {
                eq.derive_ffi_func()?;
                ne.derive_ffi_func()?;
            }
        }
        Ok(())
    }
}

impl Callable for Constructor {
    fn arguments(&self) -> Vec<&Argument> {
        self.arguments()
    }

    fn return_type(&self) -> Option<Type> {
        Some(Type::Object {
            name: self.object_name.clone(),
            module_path: self.object_module_path.clone(),
            imp: ObjectImpl::Struct,
        })
    }

    fn throws_type(&self) -> Option<Type> {
        self.throws_type().cloned()
    }

    fn is_async(&self) -> bool {
        false
    }
}

impl Callable for Method {
    fn arguments(&self) -> Vec<&Argument> {
        self.arguments()
    }

    fn return_type(&self) -> Option<Type> {
        self.return_type().cloned()
    }

    fn throws_type(&self) -> Option<Type> {
        self.throws_type().cloned()
    }

    fn is_async(&self) -> bool {
        self.is_async
    }
}

#[cfg(test)]
mod test {
    use super::super::ComponentInterface;
    use super::*;

    #[test]
    fn test_that_all_argument_and_return_types_become_known() {
        const UDL: &str = r#"
            namespace test{};
            interface Testing {
                constructor(string? name, u16 age);
                sequence<u32> code_points_of_name();
            };
        "#;
        let ci = ComponentInterface::from_webidl(UDL, "crate_name").unwrap();
        assert_eq!(ci.object_definitions().len(), 1);
        ci.get_object_definition("Testing").unwrap();

        assert_eq!(ci.iter_types().count(), 6);
        assert!(ci.iter_types().any(|t| t == &Type::UInt16));
        assert!(ci.iter_types().any(|t| t == &Type::UInt32));
        assert!(ci.iter_types().any(|t| t
            == &Type::Sequence {
                inner_type: Box::new(Type::UInt32)
            }));
        assert!(ci.iter_types().any(|t| t == &Type::String));
        assert!(ci.iter_types().any(|t| t
            == &Type::Optional {
                inner_type: Box::new(Type::String)
            }));
        assert!(ci
            .iter_types()
            .any(|t| matches!(t, Type::Object { name, ..} if name == "Testing")));
    }

    #[test]
    fn test_alternate_constructors() {
        const UDL: &str = r#"
            namespace test{};
            interface Testing {
                constructor();
                [Name=new_with_u32]
                constructor(u32 v);
            };
        "#;
        let ci = ComponentInterface::from_webidl(UDL, "crate_name").unwrap();
        assert_eq!(ci.object_definitions().len(), 1);

        let obj = ci.get_object_definition("Testing").unwrap();
        assert!(obj.primary_constructor().is_some());
        assert_eq!(obj.alternate_constructors().len(), 1);
        assert_eq!(obj.methods().len(), 0);

        let cons = obj.primary_constructor().unwrap();
        assert_eq!(cons.name(), "new");
        assert_eq!(cons.arguments.len(), 0);
        assert_eq!(cons.ffi_func.arguments.len(), 0);

        let cons = obj.alternate_constructors()[0];
        assert_eq!(cons.name(), "new_with_u32");
        assert_eq!(cons.arguments.len(), 1);
        assert_eq!(cons.ffi_func.arguments.len(), 1);
    }

    #[test]
    fn test_the_name_new_identifies_the_primary_constructor() {
        const UDL: &str = r#"
            namespace test{};
            interface Testing {
                [Name=newish]
                constructor();
                [Name=new]
                constructor(u32 v);
            };
        "#;
        let ci = ComponentInterface::from_webidl(UDL, "crate_name").unwrap();
        assert_eq!(ci.object_definitions().len(), 1);

        let obj = ci.get_object_definition("Testing").unwrap();
        assert!(obj.primary_constructor().is_some());
        assert_eq!(obj.alternate_constructors().len(), 1);
        assert_eq!(obj.methods().len(), 0);

        let cons = obj.primary_constructor().unwrap();
        assert_eq!(cons.name(), "new");
        assert_eq!(cons.arguments.len(), 1);

        let cons = obj.alternate_constructors()[0];
        assert_eq!(cons.name(), "newish");
        assert_eq!(cons.arguments.len(), 0);
        assert_eq!(cons.ffi_func.arguments.len(), 0);
    }

    #[test]
    fn test_the_name_new_is_reserved_for_constructors() {
        const UDL: &str = r#"
            namespace test{};
            interface Testing {
                constructor();
                void new(u32 v);
            };
        "#;
        let err = ComponentInterface::from_webidl(UDL, "crate_name").unwrap_err();
        assert_eq!(
            err.to_string(),
            "the method name \"new\" is reserved for the default constructor"
        );
    }

    #[test]
    fn test_duplicate_primary_constructors_not_allowed() {
        const UDL: &str = r#"
            namespace test{};
            interface Testing {
                constructor();
                constructor(u32 v);
            };
        "#;
        let err = ComponentInterface::from_webidl(UDL, "crate_name").unwrap_err();
        assert_eq!(err.to_string(), "Duplicate interface member name: \"new\"");

        const UDL2: &str = r#"
            namespace test{};
            interface Testing {
                constructor();
                [Name=new]
                constructor(u32 v);
            };
        "#;
        let err = ComponentInterface::from_webidl(UDL2, "crate_name").unwrap_err();
        assert_eq!(err.to_string(), "Duplicate interface member name: \"new\"");
    }

    #[test]
    fn test_trait_attribute() {
        const UDL: &str = r#"
            namespace test{};
            interface NotATrait {
            };
            [Trait]
            interface ATrait {
            };
        "#;
        let ci = ComponentInterface::from_webidl(UDL, "crate_name").unwrap();
        let obj = ci.get_object_definition("NotATrait").unwrap();
        assert_eq!(obj.imp.rust_name_for(&obj.name), "r#NotATrait");
        let obj = ci.get_object_definition("ATrait").unwrap();
        assert_eq!(obj.imp.rust_name_for(&obj.name), "dyn r#ATrait");
    }

    #[test]
    fn test_trait_constructors_not_allowed() {
        const UDL: &str = r#"
            namespace test{};
            [Trait]
            interface Testing {
                constructor();
            };
        "#;
        let err = ComponentInterface::from_webidl(UDL, "crate_name").unwrap_err();
        assert_eq!(
            err.to_string(),
            "Trait interfaces can not have constructors: \"new\""
        );
    }

    #[test]
    fn test_docstring_object() {
        const UDL: &str = r#"
            namespace test{};
            ///informative docstring
            interface Testing { };
        "#;
        let ci = ComponentInterface::from_webidl(UDL).unwrap();
        assert_eq!(
            ci.get_object_definition("Testing")
                .unwrap()
                .docstring()
                .unwrap(),
            "informative docstring"
        );
    }

    #[test]
    fn test_docstring_constructor() {
        const UDL: &str = r#"
            namespace test{};
            interface Testing {
                ///informative docstring
                constructor();
            };
        "#;
        let ci = ComponentInterface::from_webidl(UDL).unwrap();
        assert_eq!(
            ci.get_object_definition("Testing")
                .unwrap()
                .primary_constructor()
                .unwrap()
                .docstring()
                .unwrap(),
            "informative docstring"
        );
    }

    #[test]
    fn test_docstring_method() {
        const UDL: &str = r#"
            namespace test{};
            interface Testing {
                ///informative docstring
                void testing();
            };
        "#;
        let ci = ComponentInterface::from_webidl(UDL).unwrap();
        assert_eq!(
            ci.get_object_definition("Testing")
                .unwrap()
                .get_method("testing")
                .docstring()
                .unwrap(),
            "informative docstring"
        );
    }
}<|MERGE_RESOLUTION|>--- conflicted
+++ resolved
@@ -105,21 +105,6 @@
 }
 
 impl Object {
-<<<<<<< HEAD
-=======
-    pub(super) fn new(name: String, imp: ObjectImpl) -> Self {
-        Self {
-            name,
-            imp,
-            constructors: Default::default(),
-            methods: Default::default(),
-            uniffi_traits: Default::default(),
-            ffi_func_free: Default::default(),
-            docstring: None,
-        }
-    }
-
->>>>>>> 80e6ad22
     pub fn name(&self) -> &str {
         &self.name
     }
@@ -237,7 +222,6 @@
     }
 }
 
-<<<<<<< HEAD
 impl From<uniffi_meta::ObjectMetadata> for Object {
     fn from(meta: uniffi_meta::ObjectMetadata) -> Self {
         let ffi_free_name = meta.free_ffi_symbol_name();
@@ -252,115 +236,7 @@
                 name: ffi_free_name,
                 ..Default::default()
             },
-=======
-        let name = self.identifier.0;
-        let object_impl = attributes.object_impl();
-
-        let mut object = Object::new(name.to_string(), object_impl);
-        object.docstring = self.docstring.as_ref().map(|v| v.0.clone());
-
-        // Convert each member into a constructor or method, guarding against duplicate names.
-        let mut member_names = HashSet::new();
-        for member in &self.members.body {
-            match member {
-                weedle::interface::InterfaceMember::Constructor(t) => {
-                    let mut cons: Constructor = t.convert(ci)?;
-                    if object_impl == ObjectImpl::Trait {
-                        bail!(
-                            "Trait interfaces can not have constructors: \"{}\"",
-                            cons.name()
-                        )
-                    }
-                    if !member_names.insert(cons.name.clone()) {
-                        bail!("Duplicate interface member name: \"{}\"", cons.name())
-                    }
-                    cons.set_object_name(ci.namespace(), object.name.clone());
-                    object.constructors.push(cons);
-                }
-                weedle::interface::InterfaceMember::Operation(t) => {
-                    let mut method: Method = t.convert(ci)?;
-                    if !member_names.insert(method.name.clone()) {
-                        bail!("Duplicate interface member name: \"{}\"", method.name())
-                    }
-                    method.set_object_info(ci.namespace(), &object);
-                    object.methods.push(method);
-                }
-                _ => bail!("no support for interface member type {:?} yet", member),
-            }
-        }
-        // A helper for our trait methods
-        let mut make_trait_method =
-            |name: &str, arguments: Vec<Argument>, return_type: Option<Type>| -> Result<Method> {
-                // need to add known types as they aren't explicitly referenced in
-                // the UDL
-                if let Some(ref return_type) = return_type {
-                    ci.types.add_known_type(return_type);
-                }
-                for arg in &arguments {
-                    ci.types.add_known_type(&arg.type_);
-                }
-                Ok(Method {
-                    // The name is used to create the ffi function for the method.
-                    name: name.to_string(),
-                    object_name: object.name.clone(),
-                    checksum_fn_name: Default::default(), // gets filled in later.
-                    is_async: false,
-                    object_impl,
-                    arguments,
-                    return_type,
-                    ffi_func: Default::default(),
-                    docstring: None,
-                    throws: None,
-                    takes_self_by_arc: false,
-                    checksum_override: None,
-                })
-            };
-        // synthesize the trait methods.
-        for trait_name in attributes.get_traits() {
-            let trait_method = match trait_name.as_str() {
-                "Debug" => UniffiTrait::Debug {
-                    fmt: make_trait_method("uniffi_trait_debug", vec![], Some(Type::String))?,
-                },
-                "Display" => UniffiTrait::Display {
-                    fmt: make_trait_method("uniffi_trait_display", vec![], Some(Type::String))?,
-                },
-                "Eq" => UniffiTrait::Eq {
-                    eq: make_trait_method(
-                        "uniffi_trait_eq_eq",
-                        vec![Argument {
-                            name: "other".to_string(),
-                            type_: Type::Object {
-                                name: object.name().to_string(),
-                                imp: object_impl,
-                            },
-                            by_ref: true,
-                            default: None,
-                            optional: false,
-                        }],
-                        Some(Type::Boolean),
-                    )?,
-                    ne: make_trait_method(
-                        "uniffi_trait_eq_ne",
-                        vec![Argument {
-                            name: "other".to_string(),
-                            type_: Type::Object {
-                                name: object.name().to_string(),
-                                imp: object_impl,
-                            },
-                            by_ref: true,
-                            default: None,
-                            optional: false,
-                        }],
-                        Some(Type::Boolean),
-                    )?,
-                },
-                "Hash" => UniffiTrait::Hash {
-                    hash: make_trait_method("uniffi_trait_hash", vec![], Some(Type::UInt64))?,
-                },
-                _ => bail!("Invalid trait name: {}", trait_name),
-            };
-            object.uniffi_traits.push(trait_method);
->>>>>>> 80e6ad22
+            docstring: meta.docstring.clone(),
         }
     }
 }
@@ -484,7 +360,7 @@
             object_module_path: meta.module_path,
             arguments,
             ffi_func,
-            docstring: None,
+            docstring: meta.docstring.clone(),
             throws: meta.throws.map(Into::into),
             checksum_fn_name,
             checksum: meta.checksum,
@@ -492,33 +368,6 @@
     }
 }
 
-<<<<<<< HEAD
-=======
-impl APIConverter<Constructor> for weedle::interface::ConstructorInterfaceMember<'_> {
-    fn convert(&self, ci: &mut ComponentInterface) -> Result<Constructor> {
-        let attributes = match &self.attributes {
-            Some(attr) => ConstructorAttributes::try_from(attr)?,
-            None => Default::default(),
-        };
-        let throws = attributes
-            .get_throws_err()
-            .map(|name| ci.get_type(name).expect("invalid throws type"));
-        Ok(Constructor {
-            name: String::from(attributes.get_name().unwrap_or("new")),
-            // We don't know the name of the containing `Object` at this point, fill it in later.
-            object_name: Default::default(),
-            // Also fill in checksum_fn_name later, since it depends on object_name
-            checksum_fn_name: Default::default(),
-            arguments: self.args.body.list.convert(ci)?,
-            ffi_func: Default::default(),
-            docstring: self.docstring.as_ref().map(|v| v.0.clone()),
-            throws,
-            checksum_override: None,
-        })
-    }
-}
-
->>>>>>> 80e6ad22
 // Represents an instance method for an object type.
 //
 // The FFI will represent this as a function whose first/self argument is a
@@ -662,7 +511,7 @@
             arguments,
             return_type,
             ffi_func,
-            docstring: None,
+            docstring: meta.docstring.clone(),
             throws: meta.throws.map(Into::into),
             takes_self_by_arc: meta.takes_self_by_arc,
             checksum_fn_name,
@@ -688,7 +537,7 @@
             is_async: false,
             arguments,
             return_type,
-            docstring: None,
+            docstring: meta.docstring.clone(),
             throws: meta.throws.map(Into::into),
             takes_self_by_arc: meta.takes_self_by_arc,
             checksum_fn_name,
@@ -699,60 +548,6 @@
     }
 }
 
-<<<<<<< HEAD
-=======
-impl APIConverter<Method> for weedle::interface::OperationInterfaceMember<'_> {
-    fn convert(&self, ci: &mut ComponentInterface) -> Result<Method> {
-        if self.special.is_some() {
-            bail!("special operations not supported");
-        }
-        if self.modifier.is_some() {
-            bail!("method modifiers are not supported")
-        }
-        let return_type = ci.resolve_return_type_expression(&self.return_type)?;
-        let attributes = MethodAttributes::try_from(self.attributes.as_ref())?;
-
-        let throws = match attributes.get_throws_err() {
-            Some(name) => match ci.get_type(name) {
-                Some(t) => {
-                    ci.note_name_used_as_error(name);
-                    Some(t)
-                }
-                None => bail!("unknown type for error: {name}"),
-            },
-            None => None,
-        };
-
-        let takes_self_by_arc = attributes.get_self_by_arc();
-        Ok(Method {
-            name: match self.identifier {
-                None => bail!("anonymous methods are not supported {:?}", self),
-                Some(id) => {
-                    let name = id.0.to_string();
-                    if name == "new" {
-                        bail!("the method name \"new\" is reserved for the default constructor");
-                    }
-                    name
-                }
-            },
-            // We don't know the name of the containing `Object` at this point, fill it in later.
-            object_name: Default::default(),
-            // Also fill in checksum_fn_name later, since it depends on the object name
-            checksum_fn_name: Default::default(),
-            is_async: false,
-            object_impl: ObjectImpl::Struct, // We'll fill this in later too.
-            arguments: self.args.body.list.convert(ci)?,
-            return_type,
-            ffi_func: Default::default(),
-            docstring: self.docstring.as_ref().map(|v| v.0.clone()),
-            throws,
-            takes_self_by_arc,
-            checksum_override: None,
-        })
-    }
-}
-
->>>>>>> 80e6ad22
 /// The list of traits we support generating helper methods for.
 #[derive(Clone, Debug, Checksum)]
 pub enum UniffiTrait {
@@ -1005,7 +800,7 @@
             ///informative docstring
             interface Testing { };
         "#;
-        let ci = ComponentInterface::from_webidl(UDL).unwrap();
+        let ci = ComponentInterface::from_webidl(UDL, "crate_name").unwrap();
         assert_eq!(
             ci.get_object_definition("Testing")
                 .unwrap()
@@ -1024,7 +819,7 @@
                 constructor();
             };
         "#;
-        let ci = ComponentInterface::from_webidl(UDL).unwrap();
+        let ci = ComponentInterface::from_webidl(UDL, "crate_name").unwrap();
         assert_eq!(
             ci.get_object_definition("Testing")
                 .unwrap()
@@ -1045,7 +840,7 @@
                 void testing();
             };
         "#;
-        let ci = ComponentInterface::from_webidl(UDL).unwrap();
+        let ci = ComponentInterface::from_webidl(UDL, "crate_name").unwrap();
         assert_eq!(
             ci.get_object_definition("Testing")
                 .unwrap()
