--- conflicted
+++ resolved
@@ -94,7 +94,6 @@
     fn try_from(meta: uniffi_meta::RecordMetadata) -> Result<Self> {
         Ok(Self {
             name: meta.name,
-<<<<<<< HEAD
             fields: meta
             .fields
                 .into_iter()
@@ -102,11 +101,6 @@
                 .collect::<Result<_>>()?,
             docstring: None,
         })
-=======
-            fields: meta.fields.into_iter().map(Into::into).collect(),
-            docstring: None,
-        }
->>>>>>> a4318f3b
     }
 }
 
@@ -132,10 +126,7 @@
     pub(super) name: String,
     pub(super) type_: Type,
     pub(super) default: Option<Literal>,
-<<<<<<< HEAD
-=======
     #[checksum_ignore]
->>>>>>> a4318f3b
     pub(super) docstring: Option<String>,
 }
 
@@ -157,7 +148,6 @@
     }
 }
 
-<<<<<<< HEAD
 impl AsType for Field {
     fn as_type(&self) -> Type {
         self.type_.clone()
@@ -180,16 +170,6 @@
             default,
             docstring: None,
         })
-=======
-impl From<uniffi_meta::FieldMetadata> for Field {
-    fn from(meta: uniffi_meta::FieldMetadata) -> Self {
-        Self {
-            name: meta.name,
-            type_: convert_type(&meta.ty),
-            default: None,
-            docstring: None,
-        }
->>>>>>> a4318f3b
     }
 }
 
