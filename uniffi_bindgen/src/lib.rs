/* This Source Code Form is subject to the terms of the Mozilla Public
 * License, v. 2.0. If a copy of the MPL was not distributed with this
 * file, You can obtain one at http://mozilla.org/MPL/2.0/. */

//! # Uniffi: easily build cross-platform software components in Rust
//!
//! This is a highly-experimental crate for building cross-language software components
//! in Rust, based on things we've learned and patterns we've developed in the
//! [mozilla/application-services](https://github.com/mozilla/application-services) project.
//!
//! The idea is to let you write your code once, in Rust, and then re-use it from many
//! other programming languages via Rust's C-compatible FFI layer and some automagically
//! generated binding code. If you think of it as a kind of [wasm-bindgen](https://github.com/rustwasm/wasm-bindgen)
//! wannabe, with a clunkier developer experience but support for more target languages,
//! you'll be pretty close to the mark.
//!
//! Currently supported target languages include Kotlin, Swift and Python.
//!
//! ## Usage
//
//! To build a cross-language component using `uniffi`, follow these steps.
//!
//! ### 1) Specify your Component Interface
//!
//! Start by thinking about the interface you want to expose for use
//! from other languages. Use the Interface Definition Language to specify your interface
//! in a `.udl` file, where it can be processed by the tools from this crate.
//! For example you might define an interface like this:
//!
//! ```text
//! namespace example {
//!   u32 foo(u32 bar);
//! }
//!
//! dictionary MyData {
//!   u32 num_foos;
//!   bool has_a_bar;
//! }
//! ```
//!
//! ### 2) Implement the Component Interface as a Rust crate
//!
//! With the interface, defined, provide a corresponding implementation of that interface
//! as a standard-looking Rust crate, using functions and structs and so-on. For example
//! an implementation of the above Component Interface might look like this:
//!
//! ```text
//! fn foo(bar: u32) -> u32 {
//!     // TODO: a better example!
//!     bar + 42
//! }
//!
//! struct MyData {
//!   num_foos: u32,
//!   has_a_bar: bool
//! }
//! ```
//!
//! ### 3) Generate and include component scaffolding from the UDL file
//!
//! First you will need to install `uniffi-bindgen` on your system using `cargo install uniffi_bindgen`.
//! Then add to your crate `uniffi_build` under `[build-dependencies]`.
//! Finally, add a `build.rs` script to your crate and have it call `uniffi_build::generate_scaffolding`
//! to process your `.udl` file. This will generate some Rust code to be included in the top-level source
//! code of your crate. If your UDL file is named `example.udl`, then your build script would call:
//!
//! ```text
//! uniffi_build::generate_scaffolding("src/example.udl")
//! ```
//!
//! This would output a rust file named `example.uniffi.rs`, ready to be
//! included into the code of your rust crate like this:
//!
//! ```text
//! include_scaffolding!("example");
//! ```
//!
//! ### 4) Generate foreign language bindings for the library
//!
//! The `uniffi-bindgen` utility provides a command-line tool that can produce code to
//! consume the Rust library in any of several supported languages.
//! It is done by calling (in kotlin for example):
//!
//! ```text
//! uniffi-bindgen --language kotlin ./src/example.udl
//! ```
//!
//! This will produce a file `example.kt` in the same directory as the .udl file, containing kotlin bindings
//! to load and use the compiled rust code via its C-compatible FFI.
//!

#![warn(rust_2018_idioms, unused_qualifications)]
#![allow(unknown_lints)]

use anyhow::{anyhow, bail, Context, Result};
use camino::{Utf8Path, Utf8PathBuf};
use fs_err::{self as fs, File};
use serde::{de::DeserializeOwned, Deserialize, Serialize};
use std::io::prelude::*;
use std::io::ErrorKind;
<<<<<<< HEAD
use std::{collections::HashMap, process::Command};
=======
use std::{collections::HashMap, env, process::Command};
>>>>>>> 80e6ad22

pub mod backend;
pub mod bindings;
pub mod interface;
pub mod library_mode;
pub mod macro_metadata;
pub mod scaffolding;

use bindings::TargetLanguage;
pub use interface::ComponentInterface;
use scaffolding::RustScaffolding;

/// Trait for bindings configuration.  Each bindings language defines one of these.
///
/// BindingsConfigs are initially loaded from `uniffi.toml` file.  Then the trait methods are used
/// to fill in missing values.
pub trait BindingsConfig: DeserializeOwned {
    /// Update missing values using the `ComponentInterface`
    fn update_from_ci(&mut self, ci: &ComponentInterface);

    /// Update missing values using the dylib file for the main crate, when in library mode.
    ///
    /// cdylib_name will be the library filename without the leading `lib` and trailing extension
    fn update_from_cdylib_name(&mut self, cdylib_name: &str);

    /// Update missing values from config instances from dependent crates
    ///
    /// config_map maps crate names to config instances. This is mostly used to set up external
    /// types.
    fn update_from_dependency_configs(&mut self, config_map: HashMap<&str, &Self>);
}

/// Binding generator config with no members
#[derive(Clone, Debug, Deserialize, Hash, PartialEq, PartialOrd, Ord, Eq)]
pub struct EmptyBindingsConfig;

impl BindingsConfig for EmptyBindingsConfig {
    fn update_from_ci(&mut self, _ci: &ComponentInterface) {}
    fn update_from_cdylib_name(&mut self, _cdylib_name: &str) {}
    fn update_from_dependency_configs(&mut self, _config_map: HashMap<&str, &Self>) {}
}

/// A trait representing a UniFFI Binding Generator
///
/// External crates that implement binding generators, should implement this type
/// and call the [`generate_external_bindings`] using a type that implements this trait.
pub trait BindingGenerator: Sized {
    /// Handles configuring the bindings
    type Config: BindingsConfig;

    /// Writes the bindings to the output directory
    ///
    /// # Arguments
    /// - `ci`: A [`ComponentInterface`] representing the interface
    /// - `config`: An instance of the [`BindingsConfig`] associated with this type
    /// - `out_dir`: The path to where the binding generator should write the output bindings
    fn write_bindings(
        &self,
        ci: &ComponentInterface,
        config: &Self::Config,
        out_dir: &Utf8Path,
    ) -> Result<()>;

    /// Check if `library_path` used by library mode is valid for this generator
    fn check_library_path(&self, library_path: &Utf8Path, cdylib_name: Option<&str>) -> Result<()>;
}

struct BindingGeneratorDefault {
    target_languages: Vec<TargetLanguage>,
    try_format_code: bool,
}

impl BindingGenerator for BindingGeneratorDefault {
    type Config = Config;

    fn write_bindings(
        &self,
        ci: &ComponentInterface,
        config: &Self::Config,
        out_dir: &Utf8Path,
    ) -> Result<()> {
        for &language in &self.target_languages {
            bindings::write_bindings(
                &config.bindings,
                ci,
                out_dir,
                language,
                self.try_format_code,
            )?;
        }
        Ok(())
    }

    fn check_library_path(&self, library_path: &Utf8Path, cdylib_name: Option<&str>) -> Result<()> {
        for &language in &self.target_languages {
            if cdylib_name.is_none() && language != TargetLanguage::Swift {
                bail!("Generate bindings for {language} requires a cdylib, but {library_path} was given");
            }
        }
        Ok(())
    }
}

/// Generate bindings for an external binding generator
/// Ideally, this should replace the [`generate_bindings`] function below
///
/// Implements an entry point for external binding generators.
/// The function does the following:
/// - It parses the `udl` in a [`ComponentInterface`]
/// - Parses the `uniffi.toml` and loads it into the type that implements [`BindingsConfig`]
/// - Creates an instance of [`BindingGenerator`], based on type argument `B`, and run [`BindingGenerator::write_bindings`] on it
///
/// # Arguments
/// - `binding_generator`: Type that implements BindingGenerator
/// - `udl_file`: The path to the UDL file
/// - `config_file_override`: The path to the configuration toml file, most likely called `uniffi.toml`. If [`None`], the function will try to guess based on the crate's root.
/// - `out_dir_override`: The path to write the bindings to. If [`None`], it will be the path to the parent directory of the `udl_file`
<<<<<<< HEAD
/// - `library_file`: The path to a dynamic library to attempt to extract the definitions from and extend the component interface with. No extensions to component interface occur if it's [`None`]
/// - `crate_name`: Override the default crate name that is guessed from UDL file path.
=======
>>>>>>> 80e6ad22
pub fn generate_external_bindings<T: BindingGenerator>(
    binding_generator: T,
    udl_file: impl AsRef<Utf8Path>,
    config_file_override: Option<impl AsRef<Utf8Path>>,
    out_dir_override: Option<impl AsRef<Utf8Path>>,
    library_file: Option<impl AsRef<Utf8Path>>,
<<<<<<< HEAD
    crate_name: Option<&str>,
=======
>>>>>>> 80e6ad22
) -> Result<()> {
    let crate_name = crate_name
        .map(|c| Ok(c.to_string()))
        .unwrap_or_else(|| crate_name_from_cargo_toml(udl_file.as_ref()))?;
    let mut component = parse_udl(udl_file.as_ref(), &crate_name)?;
    if let Some(ref library_file) = library_file {
        macro_metadata::add_to_ci_from_library(&mut component, library_file.as_ref())?;
    }
    let crate_root = &guess_crate_root(udl_file.as_ref()).context("Failed to guess crate root")?;

    let config_file_override = config_file_override.as_ref().map(|p| p.as_ref());
    let library_file = library_file.as_ref().map(|p| p.as_ref());

<<<<<<< HEAD
    let config = {
        let mut config = load_initial_config::<T::Config>(crate_root, config_file_override)?;
        config.update_from_ci(&component);
        if let Some(ref library_file) = library_file {
            if let Some(cdylib_name) = crate::library_mode::calc_cdylib_name(library_file.as_ref())
            {
                config.update_from_cdylib_name(cdylib_name)
            }
        };
        config
    };

    let out_dir = get_out_dir(
        udl_file.as_ref(),
        out_dir_override.as_ref().map(|p| p.as_ref()),
    )?;
=======
    let crate_root = guess_crate_root(udl_file.as_ref()).context("Failed to guess crate root")?;
    let out_dir = get_out_dir(udl_file.as_ref(), out_dir_override)?;

    let mut component = parse_udl(udl_file.as_ref()).context("Error parsing UDL")?;
    if let Some(library_file) = library_file {
        macro_metadata::add_to_ci_from_library(&mut component, library_file)?;
    }

    let mut config = load_initial_config::<T::Config>(crate_root, config_file_override)?;
    config.update_from_ci(&component);

>>>>>>> 80e6ad22
    binding_generator.write_bindings(&component, &config, &out_dir)
}

// Generate the infrastructural Rust code for implementing the UDL interface,
// such as the `extern "C"` function definitions and record data types.
// Locates and parses Cargo.toml to determine the name of the crate.
pub fn generate_component_scaffolding(
    udl_file: &Utf8Path,
    out_dir_override: Option<&Utf8Path>,
    format_code: bool,
) -> Result<()> {
    let component = parse_udl(udl_file, &crate_name_from_cargo_toml(udl_file)?)?;
    generate_component_scaffolding_inner(component, udl_file, out_dir_override, format_code)
}

// Generate the infrastructural Rust code for implementing the UDL interface,
// such as the `extern "C"` function definitions and record data types, using
// the specified crate name.
pub fn generate_component_scaffolding_for_crate(
    udl_file: &Utf8Path,
    crate_name: &str,
    out_dir_override: Option<&Utf8Path>,
    format_code: bool,
) -> Result<()> {
    let component = parse_udl(udl_file, crate_name)?;
    generate_component_scaffolding_inner(component, udl_file, out_dir_override, format_code)
}

fn generate_component_scaffolding_inner(
    component: ComponentInterface,
    udl_file: &Utf8Path,
    out_dir_override: Option<&Utf8Path>,
    format_code: bool,
) -> Result<()> {
    let file_stem = udl_file.file_stem().context("not a file")?;
    let filename = format!("{file_stem}.uniffi.rs");
    let out_path = get_out_dir(udl_file, out_dir_override)?.join(filename);
    let mut f = File::create(&out_path)?;
    write!(f, "{}", RustScaffolding::new(&component, file_stem))
        .context("Failed to write output file")?;
    if format_code {
        format_code_with_rustfmt(&out_path)?;
    }
    Ok(())
}

// Generate the bindings in the target languages that call the scaffolding
// Rust code.
pub fn generate_bindings(
    udl_file: &Utf8Path,
    config_file_override: Option<&Utf8Path>,
    target_languages: Vec<TargetLanguage>,
    out_dir_override: Option<&Utf8Path>,
    library_file: Option<&Utf8Path>,
    crate_name: Option<&str>,
    try_format_code: bool,
) -> Result<()> {
    generate_external_bindings(
        BindingGeneratorDefault {
            target_languages,
            try_format_code,
        },
        udl_file,
        config_file_override,
        out_dir_override,
        library_file,
<<<<<<< HEAD
        crate_name,
=======
>>>>>>> 80e6ad22
    )
}

pub fn print_repr(library_path: &Utf8Path) -> Result<()> {
    let metadata = macro_metadata::extract_from_library(library_path)?;
    println!("{metadata:#?}");
    Ok(())
}

// Given the path to a UDL file, locate and parse the corresponding Cargo.toml to determine
// the library crate name.
// Note that this is largely a copy of code in uniffi_macros/src/util.rs, but sharing it
// isn't trivial and it's not particularly complicated so we've just copied it.
fn crate_name_from_cargo_toml(udl_file: &Utf8Path) -> Result<String> {
    #[derive(Deserialize)]
    struct CargoToml {
        package: Package,
        #[serde(default)]
        lib: Lib,
    }

    #[derive(Deserialize)]
    struct Package {
        name: String,
    }

    #[derive(Default, Deserialize)]
    struct Lib {
        name: Option<String>,
    }

    let file = guess_crate_root(udl_file)?.join("Cargo.toml");
    let cargo_toml_bytes =
        fs::read(file).context("Can't find Cargo.toml to determine the crate name")?;

    let cargo_toml = toml::from_slice::<CargoToml>(&cargo_toml_bytes)?;

    let lib_crate_name = cargo_toml
        .lib
        .name
        .unwrap_or_else(|| cargo_toml.package.name.replace('-', "_"));

    Ok(lib_crate_name)
}

/// Guess the root directory of the crate from the path of its UDL file.
///
/// For now, we assume that the UDL file is in `./src/something.udl` relative
/// to the crate root. We might consider something more sophisticated in
/// future.
pub fn guess_crate_root(udl_file: &Utf8Path) -> Result<&Utf8Path> {
    let path_guess = udl_file
        .parent()
        .context("UDL file has no parent folder!")?
        .parent()
        .context("UDL file has no grand-parent folder!")?;
    if !path_guess.join("Cargo.toml").is_file() {
        bail!("UDL file does not appear to be inside a crate")
    }
    Ok(path_guess)
}

fn get_out_dir(udl_file: &Utf8Path, out_dir_override: Option<&Utf8Path>) -> Result<Utf8PathBuf> {
    Ok(match out_dir_override {
        Some(s) => {
            // Create the directory if it doesn't exist yet.
            fs::create_dir_all(s)?;
            s.canonicalize_utf8().context("Unable to find out-dir")?
        }
        None => udl_file
            .parent()
            .context("File has no parent directory")?
            .to_owned(),
    })
}

fn parse_udl(udl_file: &Utf8Path, crate_name: &str) -> Result<ComponentInterface> {
    let udl = fs::read_to_string(udl_file)
        .with_context(|| format!("Failed to read UDL from {udl_file}"))?;
    let group = uniffi_udl::parse_udl(&udl, crate_name)?;
    ComponentInterface::from_metadata(group)
}

fn format_code_with_rustfmt(path: &Utf8Path) -> Result<()> {
    let status = Command::new("rustfmt").arg(path).status().map_err(|e| {
        let ctx = match e.kind() {
            ErrorKind::NotFound => "formatting was requested, but rustfmt was not found",
            _ => "unknown error when calling rustfmt",
        };
        anyhow!(e).context(ctx)
    })?;
    if !status.success() {
        bail!("rustmt failed when formatting scaffolding. Note: --no-format can be used to skip formatting");
    }
    Ok(())
}

<<<<<<< HEAD
=======
/// Load TOML from file if the file exists.
fn load_toml_file(source: Option<&Utf8Path>) -> Result<Option<toml::value::Table>> {
    if let Some(source) = source {
        if source.exists() {
            let contents =
                fs::read_to_string(source).with_context(|| format!("read file: {:?}", source))?;
            return Ok(Some(
                toml::de::from_str(&contents)
                    .with_context(|| format!("parse toml: {:?}", source))?,
            ));
        }
    }

    Ok(None)
}

/// Load the default `uniffi.toml` config, merge TOML trees with `config_file_override` if specified.
>>>>>>> 80e6ad22
fn load_initial_config<Config: DeserializeOwned>(
    crate_root: &Utf8Path,
    config_file_override: Option<&Utf8Path>,
) -> Result<Config> {
<<<<<<< HEAD
    let path = match config_file_override {
        Some(cfg) => Some(cfg.to_owned()),
        None => crate_root.join("uniffi.toml").canonicalize_utf8().ok(),
    };
    let toml_config = match path {
        Some(path) => {
            let contents = fs::read_to_string(path).context("Failed to read config file")?;
            toml::de::from_str(&contents)?
        }
        None => toml::Value::from(toml::value::Table::default()),
    };
    Ok(toml_config.try_into()?)
=======
    let mut config = load_toml_file(Some(crate_root.join("uniffi.toml").as_path()))
        .context("default config")?
        .unwrap_or(toml::value::Table::default());

    let override_config = load_toml_file(config_file_override).context("override config")?;
    if let Some(override_config) = override_config {
        merge_toml(&mut config, override_config);
    }

    Ok(toml::Value::from(config).try_into()?)
}

fn merge_toml(a: &mut toml::value::Table, b: toml::value::Table) {
    for (key, value) in b.into_iter() {
        match a.get_mut(&key) {
            Some(existing_value) => match (existing_value, value) {
                (toml::Value::Table(ref mut t0), toml::Value::Table(t1)) => {
                    merge_toml(t0, t1);
                }
                (v, value) => *v = value,
            },
            None => {
                a.insert(key, value);
            }
        }
    }
>>>>>>> 80e6ad22
}

#[derive(Debug, Clone, Default, Serialize, Deserialize)]
pub struct Config {
    #[serde(default)]
    bindings: bindings::Config,
}

impl BindingsConfig for Config {
    fn update_from_ci(&mut self, ci: &ComponentInterface) {
        self.bindings.kotlin.update_from_ci(ci);
        self.bindings.swift.update_from_ci(ci);
        self.bindings.python.update_from_ci(ci);
        self.bindings.ruby.update_from_ci(ci);
    }

    fn update_from_cdylib_name(&mut self, cdylib_name: &str) {
        self.bindings.kotlin.update_from_cdylib_name(cdylib_name);
        self.bindings.swift.update_from_cdylib_name(cdylib_name);
        self.bindings.python.update_from_cdylib_name(cdylib_name);
        self.bindings.ruby.update_from_cdylib_name(cdylib_name);
    }

    fn update_from_dependency_configs(&mut self, config_map: HashMap<&str, &Self>) {
        self.bindings.kotlin.update_from_dependency_configs(
            config_map
                .iter()
                .map(|(key, config)| (*key, &config.bindings.kotlin))
                .collect(),
        );
        self.bindings.swift.update_from_dependency_configs(
            config_map
                .iter()
                .map(|(key, config)| (*key, &config.bindings.swift))
                .collect(),
        );
        self.bindings.python.update_from_dependency_configs(
            config_map
                .iter()
                .map(|(key, config)| (*key, &config.bindings.python))
                .collect(),
        );
        self.bindings.ruby.update_from_dependency_configs(
            config_map
                .iter()
                .map(|(key, config)| (*key, &config.bindings.ruby))
                .collect(),
        );
    }
}

// FIXME(HACK):
// Include the askama config file into the build.
// That way cargo tracks the file and other tools relying on file tracking see it as well.
// See https://bugzilla.mozilla.org/show_bug.cgi?id=1774585
// In the future askama should handle that itself by using the `track_path::path` API,
// see https://github.com/rust-lang/rust/pull/84029
#[allow(dead_code)]
mod __unused {
    const _: &[u8] = include_bytes!("../askama.toml");
}

#[cfg(test)]
mod test {
    use super::*;

    #[test]
    fn test_guessing_of_crate_root_directory_from_udl_file() {
        // When running this test, this will be the ./uniffi_bindgen directory.
        let this_crate_root = Utf8PathBuf::from(std::env::var("CARGO_MANIFEST_DIR").unwrap());

        let example_crate_root = this_crate_root
            .parent()
            .expect("should have a parent directory")
            .join("examples/arithmetic");
        assert_eq!(
            guess_crate_root(&example_crate_root.join("src/arthmetic.udl")).unwrap(),
            example_crate_root
        );

        let not_a_crate_root = &this_crate_root.join("src/templates");
        assert!(guess_crate_root(&not_a_crate_root.join("src/example.udl")).is_err());
    }
}<|MERGE_RESOLUTION|>--- conflicted
+++ resolved
@@ -98,11 +98,7 @@
 use serde::{de::DeserializeOwned, Deserialize, Serialize};
 use std::io::prelude::*;
 use std::io::ErrorKind;
-<<<<<<< HEAD
 use std::{collections::HashMap, process::Command};
-=======
-use std::{collections::HashMap, env, process::Command};
->>>>>>> 80e6ad22
 
 pub mod backend;
 pub mod bindings;
@@ -220,21 +216,15 @@
 /// - `udl_file`: The path to the UDL file
 /// - `config_file_override`: The path to the configuration toml file, most likely called `uniffi.toml`. If [`None`], the function will try to guess based on the crate's root.
 /// - `out_dir_override`: The path to write the bindings to. If [`None`], it will be the path to the parent directory of the `udl_file`
-<<<<<<< HEAD
 /// - `library_file`: The path to a dynamic library to attempt to extract the definitions from and extend the component interface with. No extensions to component interface occur if it's [`None`]
 /// - `crate_name`: Override the default crate name that is guessed from UDL file path.
-=======
->>>>>>> 80e6ad22
 pub fn generate_external_bindings<T: BindingGenerator>(
     binding_generator: T,
     udl_file: impl AsRef<Utf8Path>,
     config_file_override: Option<impl AsRef<Utf8Path>>,
     out_dir_override: Option<impl AsRef<Utf8Path>>,
     library_file: Option<impl AsRef<Utf8Path>>,
-<<<<<<< HEAD
     crate_name: Option<&str>,
-=======
->>>>>>> 80e6ad22
 ) -> Result<()> {
     let crate_name = crate_name
         .map(|c| Ok(c.to_string()))
@@ -248,7 +238,6 @@
     let config_file_override = config_file_override.as_ref().map(|p| p.as_ref());
     let library_file = library_file.as_ref().map(|p| p.as_ref());
 
-<<<<<<< HEAD
     let config = {
         let mut config = load_initial_config::<T::Config>(crate_root, config_file_override)?;
         config.update_from_ci(&component);
@@ -265,19 +254,6 @@
         udl_file.as_ref(),
         out_dir_override.as_ref().map(|p| p.as_ref()),
     )?;
-=======
-    let crate_root = guess_crate_root(udl_file.as_ref()).context("Failed to guess crate root")?;
-    let out_dir = get_out_dir(udl_file.as_ref(), out_dir_override)?;
-
-    let mut component = parse_udl(udl_file.as_ref()).context("Error parsing UDL")?;
-    if let Some(library_file) = library_file {
-        macro_metadata::add_to_ci_from_library(&mut component, library_file)?;
-    }
-
-    let mut config = load_initial_config::<T::Config>(crate_root, config_file_override)?;
-    config.update_from_ci(&component);
-
->>>>>>> 80e6ad22
     binding_generator.write_bindings(&component, &config, &out_dir)
 }
 
@@ -344,10 +320,7 @@
         config_file_override,
         out_dir_override,
         library_file,
-<<<<<<< HEAD
         crate_name,
-=======
->>>>>>> 80e6ad22
     )
 }
 
@@ -445,8 +418,6 @@
     Ok(())
 }
 
-<<<<<<< HEAD
-=======
 /// Load TOML from file if the file exists.
 fn load_toml_file(source: Option<&Utf8Path>) -> Result<Option<toml::value::Table>> {
     if let Some(source) = source {
@@ -464,25 +435,10 @@
 }
 
 /// Load the default `uniffi.toml` config, merge TOML trees with `config_file_override` if specified.
->>>>>>> 80e6ad22
 fn load_initial_config<Config: DeserializeOwned>(
     crate_root: &Utf8Path,
     config_file_override: Option<&Utf8Path>,
 ) -> Result<Config> {
-<<<<<<< HEAD
-    let path = match config_file_override {
-        Some(cfg) => Some(cfg.to_owned()),
-        None => crate_root.join("uniffi.toml").canonicalize_utf8().ok(),
-    };
-    let toml_config = match path {
-        Some(path) => {
-            let contents = fs::read_to_string(path).context("Failed to read config file")?;
-            toml::de::from_str(&contents)?
-        }
-        None => toml::Value::from(toml::value::Table::default()),
-    };
-    Ok(toml_config.try_into()?)
-=======
     let mut config = load_toml_file(Some(crate_root.join("uniffi.toml").as_path()))
         .context("default config")?
         .unwrap_or(toml::value::Table::default());
@@ -509,7 +465,6 @@
             }
         }
     }
->>>>>>> 80e6ad22
 }
 
 #[derive(Debug, Clone, Default, Serialize, Deserialize)]
