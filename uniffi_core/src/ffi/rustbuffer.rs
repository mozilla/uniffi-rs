/* This Source Code Form is subject to the terms of the Mozilla Public
 * License, v. 2.0. If a copy of the MPL was not distributed with this
 * file, You can obtain one at http://mozilla.org/MPL/2.0/. */

use crate::ffi::{rust_call, ForeignBytes, RustCallStatus};

/// Support for passing an allocated-by-Rust buffer of bytes over the FFI.
///
/// We can pass a `Vec<u8>` to foreign language code by decomposing it into
/// its raw parts (buffer pointer, length, and capacity) and passing those
/// around as a struct. Naturally, this can be tremendously unsafe! So here
/// are the details:
///
///   * `RustBuffer` structs must only ever be constructed from a `Vec<u8>`,
///     either explicitly via `RustBuffer::from_vec` or indirectly by calling
///     one of the `RustBuffer::new*` constructors.
///
///   * `RustBuffer` structs do not implement `Drop`, since they are intended
///     to be passed to foreign-language code outside of the control of Rust's
///     ownership system. To avoid memory leaks they *must* passed back into
///     Rust and either explicitly destroyed using `RustBuffer::destroy`, or
///     converted back to a `Vec<u8>` using `RustBuffer::destroy_into_vec`
///     (which will then be dropped via Rust's usual ownership-tracking system).
///
/// Foreign-language code should not construct `RustBuffer` structs other than
/// by receiving them from a call into the Rust code, and should not modify them
/// apart from the following safe operations:
///
///   * Writing bytes into the buffer pointed to by `data`, without writing
///     beyond the indicated `capacity`.
///
///   * Adjusting the `len` property to indicate the amount of data written,
///     while ensuring that 0 <= `len` <= `capacity`.
///
///   * As a special case, constructing a `RustBuffer` with zero capacity, zero
///     length, and a null `data` pointer to indicate an empty buffer.
///
/// In particular, it is not safe for foreign-language code to construct a `RustBuffer`
/// that points to its own allocated memory; use the `ForeignBytes` struct to
/// pass a view of foreign-owned memory in to Rust code.
///
/// Implementation note: all the fields of this struct are private, so you can't
/// manually construct instances that don't come from a `Vec<u8>`. If you've got
/// a `RustBuffer` then it either came from a public constructor (all of which
/// are safe) or it came from foreign-language code (which should have in turn
/// received it by calling some Rust function, and should be respecting the
/// invariants listed above).
///
/// This struct is based on `ByteBuffer` from the `ffi-support` crate, but modified
/// to retain unallocated capacity rather than truncating to the occupied length.
#[repr(C)]
pub struct RustBuffer {
    /// The allocated capacity of the underlying `Vec<u8>`.
    /// In Rust this is a `usize`, but we use an `i32` for compatibility with JNA.
    capacity: i32,
    /// The occupied length of the underlying `Vec<u8>`.
    /// In Rust this is a `usize`, but we use an `i32` for compatibility with JNA.
    len: i32,
    /// The pointer to the allocated buffer of the `Vec<u8>`.
    data: *mut u8,
}

impl RustBuffer {
    /// Creates an empty `RustBuffer`.
    ///
    /// The buffer will not allocate.
    /// The resulting vector will not be automatically dropped; you must
    /// arrange to call `destroy` or `destroy_into_vec` when finished with it.
    pub fn new() -> Self {
        Self::from_vec(Vec::new())
    }

    /// Creates a `RustBuffer` from its constituent fields.
    ///
    /// This is intended mainly as an internal convenience function and should not
    /// be used outside of this module.
    ///
    /// # Safety
    ///
    /// You must ensure that the raw parts uphold the documented invariants of this class.
    pub unsafe fn from_raw_parts(data: *mut u8, len: i32, capacity: i32) -> Self {
        Self {
            capacity,
            len,
            data,
        }
    }

    /// Get the current length of the buffer, as a `usize`.
    ///
    /// This is mostly a helper function to convert the `i32` length field
    /// into a `usize`, which is what Rust code usually expects.
    ///
    /// # Panics
    ///
    /// Panics if called on an invalid struct obtained from foreign-language code,
    /// in which the `len` field is negative.
    pub fn len(&self) -> usize {
        self.len
            .try_into()
            .expect("buffer length negative or overflowed")
    }

    /// Get a pointer to the data
    pub fn data_pointer(&self) -> *const u8 {
        self.data
    }

    /// Returns true if the length of the buffer is 0.
    pub fn is_empty(&self) -> bool {
        self.len == 0
    }

    /// Creates a `RustBuffer` zero-filed to the requested size.
    ///
    /// The resulting vector will not be automatically dropped; you must
    /// arrange to call `destroy` or `destroy_into_vec` when finished with it.
    ///
    /// # Panics
    ///
    /// Panics if the requested size is too large to fit in an `i32`, and
    /// hence would risk incompatibility with some foreign-language code.
    pub fn new_with_size(size: usize) -> Self {
        assert!(
            size < i32::MAX as usize,
            "RustBuffer requested size too large"
        );
        Self::from_vec(vec![0u8; size])
    }

    /// Consumes a `Vec<u8>` and returns its raw parts as a `RustBuffer`.
    ///
    /// The resulting vector will not be automatically dropped; you must
    /// arrange to call `destroy` or `destroy_into_vec` when finished with it.
    ///
    /// # Panics
    ///
    /// Panics if the vector's length or capacity are too large to fit in an `i32`,
    /// and hence would risk incompatibility with some foreign-language code.
    pub fn from_vec(v: Vec<u8>) -> Self {
        let capacity = i32::try_from(v.capacity()).expect("buffer capacity cannot fit into a i32.");
        let len = i32::try_from(v.len()).expect("buffer length cannot fit into a i32.");
        let mut v = std::mem::ManuallyDrop::new(v);
        unsafe { Self::from_raw_parts(v.as_mut_ptr(), len, capacity) }
    }

    /// Converts this `RustBuffer` back into an owned `Vec<u8>`.
    ///
    /// This restores ownership of the underlying buffer to Rust, meaning it will
    /// be dropped when the `Vec<u8>` is dropped. The `RustBuffer` *must* have been
    /// previously obtained from a valid `Vec<u8>` owned by this Rust code.
    ///
    /// # Panics
    ///
    /// Panics if called on an invalid struct obtained from foreign-language code,
    /// which does not respect the invairiants on `len` and `capacity`.
    pub fn destroy_into_vec(self) -> Vec<u8> {
        // Rust will never give us a null `data` pointer for a `Vec`, but
        // foreign-language code can use it to cheaply pass an empty buffer.
        if self.data.is_null() {
            assert!(self.capacity == 0, "null RustBuffer had non-zero capacity");
            assert!(self.len == 0, "null RustBuffer had non-zero length");
            vec![]
        } else {
            let capacity: usize = self
                .capacity
                .try_into()
                .expect("buffer capacity negative or overflowed");
            let len: usize = self
                .len
                .try_into()
                .expect("buffer length negative or overflowed");
            assert!(len <= capacity, "RustBuffer length exceeds capacity");
            unsafe { Vec::from_raw_parts(self.data, len, capacity) }
        }
    }

    /// Reclaim memory stored in this `RustBuffer`.
    ///
    /// # Panics
    ///
    /// Panics if called on an invalid struct obtained from foreign-language code,
    /// which does not respect the invairiants on `len` and `capacity`.
    pub fn destroy(self) {
        drop(self.destroy_into_vec());
    }
}

impl Default for RustBuffer {
    fn default() -> Self {
        Self::new()
    }
}

// extern "C" functions for the RustBuffer functionality.
//
// These are used in two ways:
//   1. Code that statically links to UniFFI can use these directly to handle RustBuffer
//      allocation/destruction. The plan is to use this for the Firefox desktop JS bindings.
//
//   2. The scaffolding code re-exports these functions, prefixed with the component name and UDL
//      hash  This creates a separate set of functions for each UniFFIed component, which is needed
//      in the case where we create multiple dylib artifacts since each dylib will have its own
//      allocator.

/// This helper allocates a new byte buffer owned by the Rust code, and returns it
/// to the foreign-language code as a `RustBuffer` struct. Callers must eventually
/// free the resulting buffer, either by explicitly calling [`uniffi_rustbuffer_free`] defined
/// below, or by passing ownership of the buffer back into Rust code.
<<<<<<< HEAD
#[no_mangle]
pub extern "C" fn uniffi_rustbuffer_alloc(
    size: i32,
    call_status: &mut RustCallStatus,
) -> RustBuffer {
    rust_call(call_status, || {
        Ok(RustBuffer::new_with_size(size.max(0) as usize))
=======
pub fn uniffi_rustbuffer_alloc(size: i32, call_status: &mut RustCallStatus) -> RustBuffer {
    call_with_output(call_status, || {
        RustBuffer::new_with_size(size.max(0) as usize)
>>>>>>> 1b4c9d7e
    })
}

/// This helper copies bytes owned by the foreign-language code into a new byte buffer owned
/// by the Rust code, and returns it as a `RustBuffer` struct. Callers must eventually
/// free the resulting buffer, either by explicitly calling the destructor defined below,
/// or by passing ownership of the buffer back into Rust code.
///
/// # Safety
/// This function will dereference a provided pointer in order to copy bytes from it, so
/// make sure the `ForeignBytes` struct contains a valid pointer and length.
pub fn uniffi_rustbuffer_from_bytes(
    bytes: ForeignBytes,
    call_status: &mut RustCallStatus,
) -> RustBuffer {
    rust_call(call_status, || {
        let bytes = bytes.as_slice();
        Ok(RustBuffer::from_vec(bytes.to_vec()))
    })
}

/// Free a byte buffer that had previously been passed to the foreign language code.
///
/// # Safety
/// The argument *must* be a uniquely-owned `RustBuffer` previously obtained from a call
/// into the Rust code that returned a buffer, or you'll risk freeing unowned memory or
/// corrupting the allocator state.
<<<<<<< HEAD
#[no_mangle]
pub unsafe extern "C" fn uniffi_rustbuffer_free(buf: RustBuffer, call_status: &mut RustCallStatus) {
    rust_call(call_status, || {
        RustBuffer::destroy(buf);
        Ok(())
    })
=======
pub unsafe fn uniffi_rustbuffer_free(buf: RustBuffer, call_status: &mut RustCallStatus) {
    call_with_output(call_status, || RustBuffer::destroy(buf))
>>>>>>> 1b4c9d7e
}

/// Reserve additional capacity in a byte buffer that had previously been passed to the
/// foreign language code.
///
/// The first argument *must* be a uniquely-owned `RustBuffer` previously
/// obtained from a call into the Rust code that returned a buffer. Its underlying data pointer
/// will be reallocated if necessary and returned in a new `RustBuffer` struct.
///
/// The second argument must be the minimum number of *additional* bytes to reserve
/// capacity for in the buffer; it is likely to reserve additional capacity in practice
/// due to amortized growth strategy of Rust vectors.
///
/// # Safety
/// The first argument *must* be a uniquely-owned `RustBuffer` previously obtained from a call
/// into the Rust code that returned a buffer, or you'll risk freeing unowned memory or
/// corrupting the allocator state.
pub fn uniffi_rustbuffer_reserve(
    buf: RustBuffer,
    additional: i32,
    call_status: &mut RustCallStatus,
) -> RustBuffer {
    rust_call(call_status, || {
        let additional: usize = additional
            .try_into()
            .expect("additional buffer length negative or overflowed");
        let mut v = buf.destroy_into_vec();
        v.reserve(additional);
        Ok(RustBuffer::from_vec(v))
    })
}

#[cfg(test)]
mod test {
    use super::*;
    #[test]
    fn test_rustbuffer_from_vec() {
        let rbuf = RustBuffer::from_vec(vec![1u8, 2, 3]);
        assert_eq!(rbuf.len(), 3);
        assert_eq!(rbuf.destroy_into_vec(), vec![1u8, 2, 3]);
    }

    #[test]
    fn test_rustbuffer_empty() {
        let rbuf = RustBuffer::new();
        assert_eq!(rbuf.len(), 0);
        // Rust will never give us a null pointer, even for an empty buffer.
        assert!(!rbuf.data.is_null());
        assert_eq!(rbuf.destroy_into_vec(), Vec::<u8>::new());
    }

    #[test]
    fn test_rustbuffer_new_with_size() {
        let rbuf = RustBuffer::new_with_size(5);
        assert_eq!(rbuf.destroy_into_vec().as_slice(), &[0u8, 0, 0, 0, 0]);

        let rbuf = RustBuffer::new_with_size(0);
        assert!(!rbuf.data.is_null());
        assert_eq!(rbuf.destroy_into_vec().as_slice(), &[0u8; 0]);
    }

    #[test]
    fn test_rustbuffer_null_means_empty() {
        // This is how foreign-language code might cheaply indicate an empty buffer.
        let rbuf = unsafe { RustBuffer::from_raw_parts(std::ptr::null_mut(), 0, 0) };
        assert_eq!(rbuf.destroy_into_vec().as_slice(), &[0u8; 0]);
    }

    #[test]
    #[should_panic]
    fn test_rustbuffer_null_must_have_no_capacity() {
        // We guard against foreign-language code providing this kind of invalid struct.
        let rbuf = unsafe { RustBuffer::from_raw_parts(std::ptr::null_mut(), 0, 1) };
        rbuf.destroy_into_vec();
    }
    #[test]
    #[should_panic]
    fn test_rustbuffer_null_must_have_zero_length() {
        // We guard against foreign-language code providing this kind of invalid struct.
        let rbuf = unsafe { RustBuffer::from_raw_parts(std::ptr::null_mut(), 12, 0) };
        rbuf.destroy_into_vec();
    }

    #[test]
    #[should_panic]
    fn test_rustbuffer_provided_capacity_must_be_non_negative() {
        // We guard against foreign-language code providing this kind of invalid struct.
        let mut v = vec![0u8, 1, 2];
        let rbuf = unsafe { RustBuffer::from_raw_parts(v.as_mut_ptr(), 3, -7) };
        rbuf.destroy_into_vec();
    }

    #[test]
    #[should_panic]
    fn test_rustbuffer_provided_len_must_be_non_negative() {
        // We guard against foreign-language code providing this kind of invalid struct.
        let mut v = vec![0u8, 1, 2];
        let rbuf = unsafe { RustBuffer::from_raw_parts(v.as_mut_ptr(), -1, 3) };
        rbuf.destroy_into_vec();
    }

    #[test]
    #[should_panic]
    fn test_rustbuffer_provided_len_must_not_exceed_capacity() {
        // We guard against foreign-language code providing this kind of invalid struct.
        let mut v = vec![0u8, 1, 2];
        let rbuf = unsafe { RustBuffer::from_raw_parts(v.as_mut_ptr(), 3, 2) };
        rbuf.destroy_into_vec();
    }
}<|MERGE_RESOLUTION|>--- conflicted
+++ resolved
@@ -207,19 +207,9 @@
 /// to the foreign-language code as a `RustBuffer` struct. Callers must eventually
 /// free the resulting buffer, either by explicitly calling [`uniffi_rustbuffer_free`] defined
 /// below, or by passing ownership of the buffer back into Rust code.
-<<<<<<< HEAD
-#[no_mangle]
-pub extern "C" fn uniffi_rustbuffer_alloc(
-    size: i32,
-    call_status: &mut RustCallStatus,
-) -> RustBuffer {
+pub fn uniffi_rustbuffer_alloc(size: i32, call_status: &mut RustCallStatus) -> RustBuffer {
     rust_call(call_status, || {
         Ok(RustBuffer::new_with_size(size.max(0) as usize))
-=======
-pub fn uniffi_rustbuffer_alloc(size: i32, call_status: &mut RustCallStatus) -> RustBuffer {
-    call_with_output(call_status, || {
-        RustBuffer::new_with_size(size.max(0) as usize)
->>>>>>> 1b4c9d7e
     })
 }
 
@@ -247,17 +237,11 @@
 /// The argument *must* be a uniquely-owned `RustBuffer` previously obtained from a call
 /// into the Rust code that returned a buffer, or you'll risk freeing unowned memory or
 /// corrupting the allocator state.
-<<<<<<< HEAD
-#[no_mangle]
-pub unsafe extern "C" fn uniffi_rustbuffer_free(buf: RustBuffer, call_status: &mut RustCallStatus) {
+pub unsafe fn uniffi_rustbuffer_free(buf: RustBuffer, call_status: &mut RustCallStatus) {
     rust_call(call_status, || {
         RustBuffer::destroy(buf);
         Ok(())
     })
-=======
-pub unsafe fn uniffi_rustbuffer_free(buf: RustBuffer, call_status: &mut RustCallStatus) {
-    call_with_output(call_status, || RustBuffer::destroy(buf))
->>>>>>> 1b4c9d7e
 }
 
 /// Reserve additional capacity in a byte buffer that had previously been passed to the
