[package]
name = "uniffi_macros"
<<<<<<< HEAD
version = "0.19.2"
=======
version = "0.19.3"
>>>>>>> 179e88eb
authors = ["Firefox Sync Team <sync-team@mozilla.com>"]
description = "a multi-language bindings generator for rust (convenience macros)"
documentation = "https://mozilla.github.io/uniffi-rs"
homepage = "https://mozilla.github.io/uniffi-rs"
repository = "https://github.com/mozilla/uniffi-rs"
license = "MPL-2.0"
edition = "2021"
keywords = ["ffi", "bindgen"]

[lib]
proc-macro = true

[dependencies]
camino = "1.0.8"
extension-trait = "1.0.1"
fs-err = "2.7.0"
glob = "0.3"
once_cell = "1.10.0"
proc-macro2 = "1.0"
quote = "1.0"
serde = "1.0.136"
serde_json = "1.0.79"
syn = { version = "1.0", features = ["extra-traits"] }
<<<<<<< HEAD
tempfile = "3.3.0"
toml = "0.5.9"
uniffi_build = { path = "../uniffi_build", version = "=0.19.2" }
uniffi_meta = { path = "../uniffi_meta", version = "=0.19.2" }
=======
uniffi_build = { path = "../uniffi_build", version = "=0.19.3"}
>>>>>>> 179e88eb

[features]
default = []
# Use the `uniffi_bindgen` from this workspace instead of the one installed on your system.
# You probably only want to enable this feature if you're working on uniffi itself.
builtin-bindgen = ["uniffi_build/builtin-bindgen"]
# Enable extra features that require a nightly compiler:
# * Add the full module path of exported items to FFI metadata instead of just the crate name.
#   This may be used by language backends to generate nested module structures in the future.
nightly = []<|MERGE_RESOLUTION|>--- conflicted
+++ resolved
@@ -1,10 +1,6 @@
 [package]
 name = "uniffi_macros"
-<<<<<<< HEAD
-version = "0.19.2"
-=======
 version = "0.19.3"
->>>>>>> 179e88eb
 authors = ["Firefox Sync Team <sync-team@mozilla.com>"]
 description = "a multi-language bindings generator for rust (convenience macros)"
 documentation = "https://mozilla.github.io/uniffi-rs"
@@ -28,14 +24,10 @@
 serde = "1.0.136"
 serde_json = "1.0.79"
 syn = { version = "1.0", features = ["extra-traits"] }
-<<<<<<< HEAD
 tempfile = "3.3.0"
 toml = "0.5.9"
-uniffi_build = { path = "../uniffi_build", version = "=0.19.2" }
-uniffi_meta = { path = "../uniffi_meta", version = "=0.19.2" }
-=======
-uniffi_build = { path = "../uniffi_build", version = "=0.19.3"}
->>>>>>> 179e88eb
+uniffi_build = { path = "../uniffi_build", version = "=0.19.3" }
+uniffi_meta = { path = "../uniffi_meta", version = "=0.19.3" }
 
 [features]
 default = []
