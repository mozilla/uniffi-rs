--- conflicted
+++ resolved
@@ -18,13 +18,8 @@
 };
 use crate::util::{assert_type_eq, create_metadata_static_var};
 
-<<<<<<< HEAD
 // TODO(jplatte): Ensure no generics, …
-// TODO(jplatte): Aggregate errors instead of short-circuiting, whereever possible
-=======
-// TODO(jplatte): Ensure no generics, no async, …
 // TODO(jplatte): Aggregate errors instead of short-circuiting, wherever possible
->>>>>>> d5d88edc
 
 pub enum ExportItem {
     Function {
@@ -44,6 +39,7 @@
 
 pub struct Signature {
     ident: Ident,
+    is_async: bool,
     inputs: Vec<syn::FnArg>,
     output: Option<FunctionReturn>,
 }
@@ -57,6 +53,7 @@
 
         Ok(Self {
             ident: item.ident,
+            is_async: item.asyncness.is_some(),
             inputs: item.inputs.into_iter().collect(),
             output,
         })
