--- conflicted
+++ resolved
@@ -154,103 +154,116 @@
     params: &[TokenStream],
     rust_fn_call: TokenStream,
 ) -> TokenStream {
-    let name = &sig.ident;
-    let name_s = name.to_string();
-
-<<<<<<< HEAD
-    // FIXME(jplatte): Use an extra trait implemented for `T: FfiConverter` as
-    // well as `()` so no different codegen is needed?
-    let (output, return_expr);
+    let name = sig.ident.to_string();
     let mut extra_functions = Vec::new();
-
-    match &sig.output {
-        ReturnType::Default => {
-            output = None;
-            return_expr = rust_fn_call;
-        }
-
-        ReturnType::Type(_, ty) if sig.asyncness.is_some() => {
-            // The function returns `Option<Box<…>>` so that the `FfiDefault`
-            // implementation can return `None` rather than `Box`, which could
-            // leak data in case of errors.
-            output = Some(quote! {
-               -> Option<Box<::uniffi::RustFuture<#ty>>>
-            });
-            return_expr = quote! {
-                Some(Box::new(::uniffi::RustFuture::new(
-                    async move {
-                        #rust_fn_call.await
-                    }
-                )))
-            };
-
-            let ffi_poll_ident = format_ident!("{}_poll", ffi_ident);
-            let ffi_drop_ident = format_ident!("{}_drop", ffi_ident);
-
-            // Monomorphised poll function.
-            extra_functions.push(quote! {
-                #[doc(hidden)]
-                #[no_mangle]
-                pub extern "C" fn #ffi_poll_ident(
-                    future: ::std::option::Option<&mut ::uniffi::RustFuture<#ty>>,
-                    waker: ::std::option::Option<::std::ptr::NonNull<::uniffi::RustFutureForeignWakerFunction>>,
-                    waker_environment: *const ::uniffi::RustFutureForeignWakerEnvironment,
-                    polled_result: &mut <#ty as ::uniffi::FfiConverter>::FfiType,
-                    call_status: &mut ::uniffi::RustCallStatus,
-                ) -> bool {
-                    ::uniffi::ffi::uniffi_rustfuture_poll(future, waker, waker_environment, polled_result, call_status)
-                }
-            });
-
-            // Monomorphised drop function.
-            extra_functions.push(quote! {
-                #[doc(hidden)]
-                #[no_mangle]
-                pub extern "C" fn #ffi_drop_ident(
-                    future: ::std::option::Option<::std::boxed::Box<::uniffi::RustFuture<#ty>>>,
-                    call_status: &mut ::uniffi::RustCallStatus,
-                ) {
-                    ::uniffi::ffi::uniffi_rustfuture_drop(future, call_status)
-                }
-            });
-        }
-
-        ReturnType::Type(_, ty) => {
-            output = Some(quote! {
-                -> <#ty as ::uniffi::FfiConverter>::FfiType
-            });
-            return_expr = quote! {
-                <#ty as ::uniffi::FfiConverter>::lower(#rust_fn_call)
-            };
-=======
     let unit_slot;
-    let (ty, throws) = match &sig.output {
-        Some(FunctionReturn { ty, throws }) => (ty, throws),
+    let is_async = sig.is_async;
+
+    let (return_ty, return_expr, throws) = match &sig.output {
+        Some(FunctionReturn { ty, throws }) if is_async => (
+            ty,
+            quote! { Option<Box<::uniffi::RustFuture<#ty>>> },
+            throws,
+        ),
+
+        None if is_async => {
+            unit_slot = parse_quote! { () };
+
+            (
+                &unit_slot,
+                quote! { Option<Box<::uniffi::RustFuture<()>>> },
+                &None,
+            )
+        }
+
+        Some(FunctionReturn { ty, throws }) => {
+            (ty, quote! { <#ty as ::uniffi::FfiReturn>::FfiType }, throws)
+        }
+
         None => {
             unit_slot = parse_quote! { () };
-            (&unit_slot, &None)
-        }
-    };
-
-    let return_expr = if let Some(error_ident) = throws {
-        quote! {
-            ::uniffi::call_with_result(call_status, || {
-                let val = #rust_fn_call.map_err(|e| {
-                    <#error_ident as ::uniffi::FfiConverter>::lower(
-                        ::std::convert::Into::into(e),
-                    )
-                })?;
-                Ok(<#ty as ::uniffi::FfiReturn>::lower(val))
-            })
->>>>>>> d5d88edc
-        }
-    } else {
-        quote! {
-            ::uniffi::call_with_output(call_status, || {
-                <#ty as ::uniffi::FfiReturn>::lower(#rust_fn_call)
-            })
-        }
-    };
+
+            (
+                &unit_slot,
+                quote! { <() as ::uniffi::FfiReturn>::FfiType },
+                &None,
+            )
+        }
+    };
+
+    let body_expr = match throws {
+        Some(_) if is_async => {
+            quote! {
+                unimplemented!("Fallible `Future` are not supported yet.");
+            }
+        }
+
+        None if is_async => {
+            quote! {
+                ::uniffi::call_with_output(call_status, || {
+                    Some(Box::new(::uniffi::RustFuture::new(
+                        async move {
+                            #rust_fn_call.await
+                        }
+                    )))
+                })
+            }
+        }
+
+        Some(error_ident) => {
+            quote! {
+                ::uniffi::call_with_result(call_status, || {
+                    let val = #rust_fn_call.map_err(|e| {
+                        <#error_ident as ::uniffi::FfiConverter>::lower(
+                            ::std::convert::Into::into(e),
+                        )
+                    })?;
+
+                    Ok(<#return_ty as ::uniffi::FfiReturn>::lower(val))
+                })
+            }
+        }
+
+        None => {
+            quote! {
+                ::uniffi::call_with_output(call_status, || {
+                    <#return_ty as ::uniffi::FfiReturn>::lower(#rust_fn_call)
+                })
+            }
+        }
+    };
+
+    if is_async {
+        let ffi_poll_ident = format_ident!("{}_poll", ffi_ident);
+        let ffi_drop_ident = format_ident!("{}_drop", ffi_ident);
+
+        // Monomorphised poll function.
+        extra_functions.push(quote! {
+            #[doc(hidden)]
+            #[no_mangle]
+            pub extern "C" fn #ffi_poll_ident(
+                future: ::std::option::Option<&mut ::uniffi::RustFuture<#return_ty>>,
+                waker: ::std::option::Option<::std::ptr::NonNull<::uniffi::RustFutureForeignWakerFunction>>,
+                waker_environment: *const ::uniffi::RustFutureForeignWakerEnvironment,
+                polled_result: &mut <#return_ty as ::uniffi::FfiConverter>::FfiType,
+                call_status: &mut ::uniffi::RustCallStatus,
+            ) -> bool {
+                ::uniffi::ffi::uniffi_rustfuture_poll(future, waker, waker_environment, polled_result, call_status)
+            }
+        });
+
+        // Monomorphised drop function.
+        extra_functions.push(quote! {
+            #[doc(hidden)]
+            #[no_mangle]
+            pub extern "C" fn #ffi_drop_ident(
+                future: ::std::option::Option<::std::boxed::Box<::uniffi::RustFuture<#return_ty>>>,
+                call_status: &mut ::uniffi::RustCallStatus,
+            ) {
+                ::uniffi::ffi::uniffi_rustfuture_drop(future, call_status)
+            }
+        });
+    }
 
     quote! {
         #[doc(hidden)]
@@ -258,9 +271,9 @@
         pub extern "C" fn #ffi_ident(
             #(#params,)*
             call_status: &mut ::uniffi::RustCallStatus,
-        ) -> <#ty as ::uniffi::FfiReturn>::FfiType {
-            ::uniffi::deps::log::debug!(#name_s);
-            #return_expr
+        ) -> #return_expr {
+            ::uniffi::deps::log::debug!(#name);
+            #body_expr
         }
 
         #( #extra_functions )*
