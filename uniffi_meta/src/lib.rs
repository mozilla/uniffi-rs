/* This Source Code Form is subject to the terms of the Mozilla Public
 * License, v. 2.0. If a copy of the MPL was not distributed with this
 * file, You can obtain one at http://mozilla.org/MPL/2.0/. */

use std::{collections::BTreeMap, hash::Hasher};
pub use uniffi_checksum_derive::Checksum;

mod ffi_names;
pub use ffi_names::*;

mod group;
pub use group::{create_metadata_groups, fixup_external_type, group_metadata, MetadataGroup};

mod reader;
pub use reader::{read_metadata, read_metadata_type};

<<<<<<< HEAD
mod types;
pub use types::{AsType, ExternalKind, ObjectImpl, Type, TypeIterator};

mod metadata;

// This needs to match the minor version of the `uniffi` crate.  See
// `docs/uniffi-versioning.md` for details.
//
// Once we get to 1.0, then we'll need to update the scheme to something like 100 + major_version
pub const UNIFFI_CONTRACT_VERSION: u32 = 24;

=======
mod metadata;

>>>>>>> 80e6ad22
/// Similar to std::hash::Hash.
///
/// Implementations of this trait are expected to update the hasher state in
/// the same way across platforms. #[derive(Checksum)] will do the right thing.
pub trait Checksum {
    fn checksum<H: Hasher>(&self, state: &mut H);
}

impl Checksum for bool {
    fn checksum<H: Hasher>(&self, state: &mut H) {
        state.write_u8(*self as u8);
    }
}

impl Checksum for u64 {
    fn checksum<H: Hasher>(&self, state: &mut H) {
        state.write(&self.to_le_bytes());
    }
}

impl Checksum for i64 {
    fn checksum<H: Hasher>(&self, state: &mut H) {
        state.write(&self.to_le_bytes());
    }
}

impl<T: Checksum> Checksum for Box<T> {
    fn checksum<H: Hasher>(&self, state: &mut H) {
        (**self).checksum(state)
    }
}

impl<T: Checksum> Checksum for [T] {
    fn checksum<H: Hasher>(&self, state: &mut H) {
        state.write(&(self.len() as u64).to_le_bytes());
        for item in self {
            Checksum::checksum(item, state);
        }
    }
}

impl<T: Checksum> Checksum for Vec<T> {
    fn checksum<H: Hasher>(&self, state: &mut H) {
        Checksum::checksum(&**self, state);
    }
}

impl<K: Checksum, V: Checksum> Checksum for BTreeMap<K, V> {
    fn checksum<H: Hasher>(&self, state: &mut H) {
        state.write(&(self.len() as u64).to_le_bytes());
        for (key, value) in self {
            Checksum::checksum(key, state);
            Checksum::checksum(value, state);
        }
    }
}

impl<T: Checksum> Checksum for Option<T> {
    fn checksum<H: Hasher>(&self, state: &mut H) {
        match self {
            None => state.write(&0u64.to_le_bytes()),
            Some(value) => {
                state.write(&1u64.to_le_bytes());
                Checksum::checksum(value, state)
            }
        }
    }
}

impl Checksum for str {
    fn checksum<H: Hasher>(&self, state: &mut H) {
        state.write(self.as_bytes());
        state.write_u8(0xff);
    }
}

impl Checksum for String {
    fn checksum<H: Hasher>(&self, state: &mut H) {
        (**self).checksum(state)
    }
}

impl Checksum for &str {
    fn checksum<H: Hasher>(&self, state: &mut H) {
        (**self).checksum(state)
    }
}

// The namespace of a Component interface.
//
// This is used to match up the macro metadata with the UDL items.
#[derive(Clone, Debug, Default, PartialEq, Eq, PartialOrd, Ord)]
pub struct NamespaceMetadata {
    pub crate_name: String,
    pub name: String,
}

// UDL file included with `include_scaffolding!()`
//
// This is to find the UDL files in library mode generation
#[derive(Clone, Debug, PartialEq, Eq, PartialOrd, Ord)]
pub struct UdlFile {
    // The module path specified when the UDL file was parsed.
    pub module_path: String,
    pub namespace: String,
    // the base filename of the udl file - no path, no extension.
    pub file_stub: String,
}

#[derive(Clone, Debug, PartialEq, Eq, PartialOrd, Ord)]
pub struct FnMetadata {
    pub module_path: String,
    pub name: String,
    pub is_async: bool,
    pub inputs: Vec<FnParamMetadata>,
    pub return_type: Option<Type>,
    pub throws: Option<Type>,
    pub checksum: Option<u16>,
}

impl FnMetadata {
    pub fn ffi_symbol_name(&self) -> String {
        fn_symbol_name(&self.module_path, &self.name)
    }

    pub fn checksum_symbol_name(&self) -> String {
        fn_checksum_symbol_name(&self.module_path, &self.name)
    }
}

#[derive(Clone, Debug, PartialEq, Eq, PartialOrd, Ord)]
pub struct ConstructorMetadata {
    pub module_path: String,
    pub self_name: String,
    pub name: String,
    pub inputs: Vec<FnParamMetadata>,
    pub throws: Option<Type>,
    pub checksum: Option<u16>,
}

impl ConstructorMetadata {
    pub fn ffi_symbol_name(&self) -> String {
        constructor_symbol_name(&self.module_path, &self.self_name, &self.name)
    }

    pub fn checksum_symbol_name(&self) -> String {
        constructor_checksum_symbol_name(&self.module_path, &self.self_name, &self.name)
    }

    pub fn is_primary(&self) -> bool {
        self.name == "new"
    }
}

#[derive(Clone, Debug, PartialEq, Eq, PartialOrd, Ord)]
pub struct MethodMetadata {
    pub module_path: String,
    pub self_name: String,
    pub name: String,
    pub is_async: bool,
    pub inputs: Vec<FnParamMetadata>,
    pub return_type: Option<Type>,
    pub throws: Option<Type>,
    pub takes_self_by_arc: bool, // unused except by rust udl bindgen.
    pub checksum: Option<u16>,
}

impl MethodMetadata {
    pub fn ffi_symbol_name(&self) -> String {
        method_symbol_name(&self.module_path, &self.self_name, &self.name)
    }

    pub fn checksum_symbol_name(&self) -> String {
        method_checksum_symbol_name(&self.module_path, &self.self_name, &self.name)
    }
}

#[derive(Clone, Debug, PartialEq, Eq, PartialOrd, Ord)]
pub struct TraitMethodMetadata {
    pub module_path: String,
    pub trait_name: String,
    // Note: the position of `index` is important since it causes callback interface methods to be
    // ordered correctly in MetadataGroup.items
    pub index: u32,
    pub name: String,
    pub is_async: bool,
    pub inputs: Vec<FnParamMetadata>,
    pub return_type: Option<Type>,
    pub throws: Option<Type>,
    pub takes_self_by_arc: bool, // unused except by rust udl bindgen.
    pub checksum: Option<u16>,
}

impl TraitMethodMetadata {
    pub fn ffi_symbol_name(&self) -> String {
        method_symbol_name(&self.module_path, &self.trait_name, &self.name)
    }

    pub fn checksum_symbol_name(&self) -> String {
        method_checksum_symbol_name(&self.module_path, &self.trait_name, &self.name)
    }
}

#[derive(Clone, Debug, PartialEq, Eq, PartialOrd, Ord)]
pub struct FnParamMetadata {
    pub name: String,
    pub ty: Type,
    pub by_ref: bool,
    pub optional: bool,
    pub default: Option<LiteralMetadata>,
}

impl FnParamMetadata {
    pub fn simple(name: &str, ty: Type) -> Self {
        Self {
            name: name.to_string(),
            ty,
            by_ref: false,
            optional: false,
            default: None,
        }
    }
}

#[derive(Clone, Debug, PartialEq, Eq, PartialOrd, Ord, Checksum)]
pub enum LiteralMetadata {
    Boolean(bool),
    String(String),
    // Integers are represented as the widest representation we can.
    // Number formatting vary with language and radix, so we avoid a lot of parsing and
    // formatting duplication by using only signed and unsigned variants.
    UInt(u64, Radix, Type),
    Int(i64, Radix, Type),
    // Pass the string representation through as typed in the UDL.
    // This avoids a lot of uncertainty around precision and accuracy,
    // though bindings for languages less sophisticated number parsing than WebIDL
    // will have to do extra work.
    Float(String, Type),
    Enum(String, Type),
    EmptySequence,
    EmptyMap,
    Null,
}

// Represent the radix of integer literal values.
// We preserve the radix into the generated bindings for readability reasons.
#[derive(Debug, Clone, Copy, PartialEq, Eq, PartialOrd, Ord, Checksum)]
pub enum Radix {
    Decimal = 10,
    Octal = 8,
    Hexadecimal = 16,
}

#[derive(Clone, Debug, PartialEq, Eq, PartialOrd, Ord)]
pub struct RecordMetadata {
    pub module_path: String,
    pub name: String,
    pub fields: Vec<FieldMetadata>,
}

#[derive(Clone, Debug, PartialEq, Eq, PartialOrd, Ord)]
pub struct FieldMetadata {
    pub name: String,
    pub ty: Type,
    pub default: Option<LiteralMetadata>,
}

#[derive(Clone, Debug, PartialEq, Eq, PartialOrd, Ord)]
pub struct EnumMetadata {
    pub module_path: String,
    pub name: String,
    pub variants: Vec<VariantMetadata>,
}

#[derive(Clone, Debug, PartialEq, Eq, PartialOrd, Ord)]
pub struct VariantMetadata {
    pub name: String,
    pub fields: Vec<FieldMetadata>,
}

#[derive(Clone, Debug, PartialEq, Eq, PartialOrd, Ord)]
pub struct ObjectMetadata {
    pub module_path: String,
    pub name: String,
    pub imp: types::ObjectImpl,
}

#[derive(Clone, Debug, PartialEq, Eq, PartialOrd, Ord)]
pub struct CallbackInterfaceMetadata {
    pub module_path: String,
    pub name: String,
}

impl ObjectMetadata {
    /// FFI symbol name for the `free` function for this object.
    ///
    /// This function is used to free the memory used by this object.
    pub fn free_ffi_symbol_name(&self) -> String {
        free_fn_symbol_name(&self.module_path, &self.name)
    }
}

/// The list of traits we support generating helper methods for.
#[derive(Clone, Debug, PartialEq, Eq, PartialOrd, Ord)]
pub enum UniffiTraitMetadata {
    Debug {
        fmt: MethodMetadata,
    },
    Display {
        fmt: MethodMetadata,
    },
    Eq {
        eq: MethodMetadata,
        ne: MethodMetadata,
    },
    Hash {
        hash: MethodMetadata,
    },
}

impl UniffiTraitMetadata {
    fn module_path(&self) -> &String {
        &match self {
            UniffiTraitMetadata::Debug { fmt } => fmt,
            UniffiTraitMetadata::Display { fmt } => fmt,
            UniffiTraitMetadata::Eq { eq, .. } => eq,
            UniffiTraitMetadata::Hash { hash } => hash,
        }
        .module_path
    }

    pub fn self_name(&self) -> &String {
        &match self {
            UniffiTraitMetadata::Debug { fmt } => fmt,
            UniffiTraitMetadata::Display { fmt } => fmt,
            UniffiTraitMetadata::Eq { eq, .. } => eq,
            UniffiTraitMetadata::Hash { hash } => hash,
        }
        .self_name
    }
}

#[repr(u8)]
pub enum UniffiTraitDiscriminants {
    Debug,
    Display,
    Eq,
    Hash,
}

impl UniffiTraitDiscriminants {
    pub fn from(v: u8) -> anyhow::Result<Self> {
        Ok(match v {
            0 => UniffiTraitDiscriminants::Debug,
            1 => UniffiTraitDiscriminants::Display,
            2 => UniffiTraitDiscriminants::Eq,
            3 => UniffiTraitDiscriminants::Hash,
            _ => anyhow::bail!("invalid trait discriminant {v}"),
        })
    }
}

#[derive(Clone, Debug, PartialEq, Eq, PartialOrd, Ord)]
pub enum ErrorMetadata {
    Enum { enum_: EnumMetadata, is_flat: bool },
}

impl ErrorMetadata {
    pub fn name(&self) -> &String {
        match self {
            Self::Enum { enum_, .. } => &enum_.name,
        }
    }

    pub fn module_path(&self) -> &String {
        match self {
            Self::Enum { enum_, .. } => &enum_.module_path,
        }
    }
}

#[derive(Clone, Debug, PartialEq, Eq, PartialOrd, Ord)]
pub struct CustomTypeMetadata {
    pub module_path: String,
    pub name: String,
    pub builtin: Type,
}

/// Returns the last 16 bits of the value's hash as computed with [`SipHasher13`].
///
/// This is used as a safeguard against different UniFFI versions being used for scaffolding and
/// bindings generation.
pub fn checksum<T: Checksum>(val: &T) -> u16 {
    let mut hasher = siphasher::sip::SipHasher13::new();
    val.checksum(&mut hasher);
    (hasher.finish() & 0x000000000000FFFF) as u16
}

/// Enum covering all the possible metadata types
#[derive(Clone, Debug, PartialEq, Eq, PartialOrd, Ord)]
pub enum Metadata {
    Namespace(NamespaceMetadata),
    UdlFile(UdlFile),
    Func(FnMetadata),
    Object(ObjectMetadata),
    CallbackInterface(CallbackInterfaceMetadata),
    Record(RecordMetadata),
    Enum(EnumMetadata),
    Error(ErrorMetadata),
    Constructor(ConstructorMetadata),
    Method(MethodMetadata),
    TraitMethod(TraitMethodMetadata),
    CustomType(CustomTypeMetadata),
    UniffiTrait(UniffiTraitMetadata),
}

impl Metadata {
    pub fn read(data: &[u8]) -> anyhow::Result<Self> {
        read_metadata(data)
    }

    pub(crate) fn module_path(&self) -> &String {
        match self {
            Metadata::Namespace(meta) => &meta.crate_name,
            Metadata::UdlFile(meta) => &meta.module_path,
            Metadata::Func(meta) => &meta.module_path,
            Metadata::Constructor(meta) => &meta.module_path,
            Metadata::Method(meta) => &meta.module_path,
            Metadata::Record(meta) => &meta.module_path,
            Metadata::Enum(meta) => &meta.module_path,
            Metadata::Object(meta) => &meta.module_path,
            Metadata::CallbackInterface(meta) => &meta.module_path,
            Metadata::TraitMethod(meta) => &meta.module_path,
            Metadata::Error(meta) => meta.module_path(),
            Metadata::CustomType(meta) => &meta.module_path,
            Metadata::UniffiTrait(meta) => meta.module_path(),
        }
    }
}

impl From<NamespaceMetadata> for Metadata {
    fn from(value: NamespaceMetadata) -> Metadata {
        Self::Namespace(value)
    }
}

impl From<UdlFile> for Metadata {
    fn from(value: UdlFile) -> Metadata {
        Self::UdlFile(value)
    }
}

impl From<FnMetadata> for Metadata {
    fn from(value: FnMetadata) -> Metadata {
        Self::Func(value)
    }
}

impl From<ConstructorMetadata> for Metadata {
    fn from(c: ConstructorMetadata) -> Self {
        Self::Constructor(c)
    }
}

impl From<MethodMetadata> for Metadata {
    fn from(m: MethodMetadata) -> Self {
        Self::Method(m)
    }
}

impl From<RecordMetadata> for Metadata {
    fn from(r: RecordMetadata) -> Self {
        Self::Record(r)
    }
}

impl From<EnumMetadata> for Metadata {
    fn from(e: EnumMetadata) -> Self {
        Self::Enum(e)
    }
}

impl From<ErrorMetadata> for Metadata {
    fn from(e: ErrorMetadata) -> Self {
        Self::Error(e)
    }
}

impl From<ObjectMetadata> for Metadata {
    fn from(v: ObjectMetadata) -> Self {
        Self::Object(v)
    }
}

impl From<CallbackInterfaceMetadata> for Metadata {
    fn from(v: CallbackInterfaceMetadata) -> Self {
        Self::CallbackInterface(v)
    }
}

impl From<TraitMethodMetadata> for Metadata {
    fn from(v: TraitMethodMetadata) -> Self {
        Self::TraitMethod(v)
    }
}

impl From<CustomTypeMetadata> for Metadata {
    fn from(v: CustomTypeMetadata) -> Self {
        Self::CustomType(v)
    }
}

impl From<UniffiTraitMetadata> for Metadata {
    fn from(v: UniffiTraitMetadata) -> Self {
        Self::UniffiTrait(v)
    }
}<|MERGE_RESOLUTION|>--- conflicted
+++ resolved
@@ -14,7 +14,6 @@
 mod reader;
 pub use reader::{read_metadata, read_metadata_type};
 
-<<<<<<< HEAD
 mod types;
 pub use types::{AsType, ExternalKind, ObjectImpl, Type, TypeIterator};
 
@@ -26,10 +25,6 @@
 // Once we get to 1.0, then we'll need to update the scheme to something like 100 + major_version
 pub const UNIFFI_CONTRACT_VERSION: u32 = 24;
 
-=======
-mod metadata;
-
->>>>>>> 80e6ad22
 /// Similar to std::hash::Hash.
 ///
 /// Implementations of this trait are expected to update the hasher state in
@@ -125,6 +120,13 @@
 pub struct NamespaceMetadata {
     pub crate_name: String,
     pub name: String,
+    pub docstring: Option<String>,
+}
+
+impl NamespaceMetadata {
+    pub fn docstring(&self) -> Option<&str> {
+        self.docstring.as_deref()
+    }
 }
 
 // UDL file included with `include_scaffolding!()`
@@ -148,6 +150,7 @@
     pub return_type: Option<Type>,
     pub throws: Option<Type>,
     pub checksum: Option<u16>,
+    pub docstring: Option<String>,
 }
 
 impl FnMetadata {
@@ -168,6 +171,7 @@
     pub inputs: Vec<FnParamMetadata>,
     pub throws: Option<Type>,
     pub checksum: Option<u16>,
+    pub docstring: Option<String>,
 }
 
 impl ConstructorMetadata {
@@ -195,6 +199,7 @@
     pub throws: Option<Type>,
     pub takes_self_by_arc: bool, // unused except by rust udl bindgen.
     pub checksum: Option<u16>,
+    pub docstring: Option<String>,
 }
 
 impl MethodMetadata {
@@ -221,6 +226,7 @@
     pub throws: Option<Type>,
     pub takes_self_by_arc: bool, // unused except by rust udl bindgen.
     pub checksum: Option<u16>,
+    pub docstring: Option<String>,
 }
 
 impl TraitMethodMetadata {
@@ -288,6 +294,7 @@
     pub module_path: String,
     pub name: String,
     pub fields: Vec<FieldMetadata>,
+    pub docstring: Option<String>,
 }
 
 #[derive(Clone, Debug, PartialEq, Eq, PartialOrd, Ord)]
@@ -295,6 +302,7 @@
     pub name: String,
     pub ty: Type,
     pub default: Option<LiteralMetadata>,
+    pub docstring: Option<String>,
 }
 
 #[derive(Clone, Debug, PartialEq, Eq, PartialOrd, Ord)]
@@ -302,12 +310,14 @@
     pub module_path: String,
     pub name: String,
     pub variants: Vec<VariantMetadata>,
+    pub docstring: Option<String>,
 }
 
 #[derive(Clone, Debug, PartialEq, Eq, PartialOrd, Ord)]
 pub struct VariantMetadata {
     pub name: String,
     pub fields: Vec<FieldMetadata>,
+    pub docstring: Option<String>,
 }
 
 #[derive(Clone, Debug, PartialEq, Eq, PartialOrd, Ord)]
@@ -315,12 +325,14 @@
     pub module_path: String,
     pub name: String,
     pub imp: types::ObjectImpl,
+    pub docstring: Option<String>,
 }
 
 #[derive(Clone, Debug, PartialEq, Eq, PartialOrd, Ord)]
 pub struct CallbackInterfaceMetadata {
     pub module_path: String,
     pub name: String,
+    pub docstring: Option<String>,
 }
 
 impl ObjectMetadata {
