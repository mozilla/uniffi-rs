/* This Source Code Form is subject to the terms of the Mozilla Public
 * License, v. 2.0. If a copy of the MPL was not distributed with this
 * file, You can obtain one at http://mozilla.org/MPL/2.0/. */

use crate::metadata::{checksum_metadata, codes};
use crate::*;
<<<<<<< HEAD
use anyhow::{bail, ensure, Context, Result};
=======
use anyhow::{bail, Context, Result};
>>>>>>> 80e6ad22

pub fn read_metadata(data: &[u8]) -> Result<Metadata> {
    MetadataReader::new(data).read_metadata()
}

// Read a metadata type, this is pub so that we can test it in the metadata fixture
pub fn read_metadata_type(data: &[u8]) -> Result<Type> {
    MetadataReader::new(data).read_type()
}

/// Helper struct for read_metadata()
struct MetadataReader<'a> {
    // This points to the initial data we were passed in
    initial_data: &'a [u8],
    // This points to the remaining data to be read
    buf: &'a [u8],
}

impl<'a> MetadataReader<'a> {
    fn new(data: &'a [u8]) -> Self {
        Self {
            initial_data: data,
            buf: data,
        }
    }

    // Read a top-level metadata item
    //
    // This consumes self because MetadataReader is only intended to read a single item.
    fn read_metadata(mut self) -> Result<Metadata> {
        let value = self.read_u8()?;
        Ok(match value {
            codes::NAMESPACE => NamespaceMetadata {
                crate_name: self.read_string()?,
                name: self.read_string()?,
            }
            .into(),
            codes::UDL_FILE => UdlFile {
                module_path: self.read_string()?,
                namespace: self.read_string()?,
                file_stub: self.read_string()?,
            }
            .into(),
            codes::FUNC => self.read_func()?.into(),
            codes::CONSTRUCTOR => self.read_constructor()?.into(),
            codes::METHOD => self.read_method()?.into(),
            codes::RECORD => self.read_record()?.into(),
            codes::ENUM => self.read_enum(false)?.into(),
            codes::ERROR => self.read_error()?.into(),
            codes::INTERFACE => self.read_object()?.into(),
            codes::CALLBACK_INTERFACE => self.read_callback_interface()?.into(),
            codes::TRAIT_METHOD => self.read_trait_method()?.into(),
            codes::UNIFFI_TRAIT => self.read_uniffi_trait()?.into(),
            _ => bail!("Unexpected metadata code: {value:?}"),
        })
    }

    fn read_u8(&mut self) -> Result<u8> {
        if !self.buf.is_empty() {
            let value = self.buf[0];
            self.buf = &self.buf[1..];
            Ok(value)
        } else {
            bail!("Buffer is empty")
        }
    }

    fn peek_u8(&mut self) -> Result<u8> {
        if !self.buf.is_empty() {
            Ok(self.buf[0])
        } else {
            bail!("Buffer is empty")
        }
    }

    fn read_u32(&mut self) -> Result<u32> {
        if self.buf.len() >= 4 {
            // read the value as little-endian
            let value = self.buf[0] as u32
                + ((self.buf[1] as u32) << 8)
                + ((self.buf[2] as u32) << 16)
                + ((self.buf[3] as u32) << 24);
            self.buf = &self.buf[4..];
            Ok(value)
        } else {
            bail!("Not enough data left in buffer to read a u32 value");
        }
    }

    fn read_bool(&mut self) -> Result<bool> {
        Ok(self.read_u8()? == 1)
    }

    fn read_string(&mut self) -> Result<String> {
        let size = self.read_u8()? as usize;
        let slice;
        (slice, self.buf) = self.buf.split_at(size);
        String::from_utf8(slice.into()).context("Invalid string data")
    }

    fn read_type(&mut self) -> Result<Type> {
        let value = self.read_u8()?;
        Ok(match value {
            codes::TYPE_U8 => Type::UInt8,
            codes::TYPE_I8 => Type::Int8,
            codes::TYPE_U16 => Type::UInt16,
            codes::TYPE_I16 => Type::Int16,
            codes::TYPE_U32 => Type::UInt32,
            codes::TYPE_I32 => Type::Int32,
            codes::TYPE_U64 => Type::UInt64,
            codes::TYPE_I64 => Type::Int64,
            codes::TYPE_F32 => Type::Float32,
            codes::TYPE_F64 => Type::Float64,
            codes::TYPE_BOOL => Type::Boolean,
            codes::TYPE_STRING => Type::String,
            codes::TYPE_DURATION => Type::Duration,
            codes::TYPE_SYSTEM_TIME => Type::Timestamp,
            codes::TYPE_FOREIGN_EXECUTOR => Type::ForeignExecutor,
            codes::TYPE_RECORD => Type::Record {
                module_path: self.read_string()?,
                name: self.read_string()?,
            },
            codes::TYPE_ENUM => Type::Enum {
                module_path: self.read_string()?,
                name: self.read_string()?,
            },
            codes::TYPE_INTERFACE => Type::Object {
                module_path: self.read_string()?,
                name: self.read_string()?,
                imp: ObjectImpl::from_is_trait(self.read_bool()?),
            },
            codes::TYPE_CALLBACK_INTERFACE => Type::CallbackInterface {
                module_path: self.read_string()?,
                name: self.read_string()?,
            },
            codes::TYPE_CUSTOM => Type::Custom {
                module_path: self.read_string()?,
                name: self.read_string()?,
                builtin: Box::new(self.read_type()?),
            },
            codes::TYPE_OPTION => Type::Optional {
                inner_type: Box::new(self.read_type()?),
            },
            codes::TYPE_VEC => {
                let inner_type = self.read_type()?;
                if inner_type == Type::UInt8 {
                    Type::Bytes
                } else {
                    Type::Sequence {
                        inner_type: Box::new(inner_type),
                    }
                }
            }
            codes::TYPE_HASH_MAP => Type::Map {
                key_type: Box::new(self.read_type()?),
                value_type: Box::new(self.read_type()?),
            },
            codes::TYPE_UNIT => bail!("Unexpected TYPE_UNIT"),
            codes::TYPE_RESULT => bail!("Unexpected TYPE_RESULT"),
            _ => bail!("Unexpected metadata type code: {value:?}"),
        })
    }

    fn read_optional_type(&mut self) -> Result<Option<Type>> {
        Ok(match self.peek_u8()? {
            codes::TYPE_UNIT => {
                _ = self.read_u8();
                None
            }
            _ => Some(self.read_type()?),
        })
    }

    fn read_return_type(&mut self) -> Result<(Option<Type>, Option<Type>)> {
        Ok(match self.peek_u8()? {
            codes::TYPE_UNIT => {
                _ = self.read_u8();
                (None, None)
            }
            codes::TYPE_RESULT => {
                _ = self.read_u8();
                (self.read_optional_type()?, self.read_optional_type()?)
            }
            _ => (Some(self.read_type()?), None),
        })
    }

    fn read_func(&mut self) -> Result<FnMetadata> {
        let module_path = self.read_string()?;
        let name = self.read_string()?;
        let is_async = self.read_bool()?;
        let inputs = self.read_inputs()?;
        let (return_type, throws) = self.read_return_type()?;
        Ok(FnMetadata {
            module_path,
            name,
            is_async,
            inputs,
            return_type,
            throws,
            checksum: self.calc_checksum(),
        })
    }

    fn read_constructor(&mut self) -> Result<ConstructorMetadata> {
        let module_path = self.read_string()?;
        let self_name = self.read_string()?;
        let name = self.read_string()?;
        let inputs = self.read_inputs()?;
        let (return_type, throws) = self.read_return_type()?;

        return_type
            .filter(|t| {
                matches!(
                    t,
                    Type::Object { name, imp: ObjectImpl::Struct, .. } if name == &self_name
                )
            })
            .context("Constructor return type must be Arc<Self>")?;

        Ok(ConstructorMetadata {
            module_path,
            self_name,
            name,
            inputs,
            throws,
            checksum: self.calc_checksum(),
        })
    }

    fn read_method(&mut self) -> Result<MethodMetadata> {
        let module_path = self.read_string()?;
        let self_name = self.read_string()?;
        let name = self.read_string()?;
        let is_async = self.read_bool()?;
        let inputs = self.read_inputs()?;
        let (return_type, throws) = self.read_return_type()?;
        Ok(MethodMetadata {
            module_path,
            self_name,
            name,
            is_async,
            inputs,
            return_type,
            throws,
            takes_self_by_arc: false, // not emitted by macros
            checksum: self.calc_checksum(),
        })
    }

    fn read_record(&mut self) -> Result<RecordMetadata> {
        Ok(RecordMetadata {
            module_path: self.read_string()?,
            name: self.read_string()?,
            fields: self.read_fields()?,
        })
    }

    fn read_enum(&mut self, is_flat_error: bool) -> Result<EnumMetadata> {
        let module_path = self.read_string()?;
        let name = self.read_string()?;
        let variants = if is_flat_error {
            self.read_flat_variants()?
        } else {
            self.read_variants()?
        };

        Ok(EnumMetadata {
            module_path,
            name,
            variants,
        })
    }

    fn read_error(&mut self) -> Result<ErrorMetadata> {
        let is_flat = self.read_bool()?;
        let enum_ = self.read_enum(is_flat)?;
        Ok(ErrorMetadata::Enum { enum_, is_flat })
    }

    fn read_object(&mut self) -> Result<ObjectMetadata> {
        Ok(ObjectMetadata {
            module_path: self.read_string()?,
            name: self.read_string()?,
            imp: ObjectImpl::from_is_trait(self.read_bool()?),
        })
    }

    fn read_uniffi_trait(&mut self) -> Result<UniffiTraitMetadata> {
        let code = self.read_u8()?;
        let mut read_metadata_method = || -> Result<MethodMetadata> {
            let code = self.read_u8()?;
            ensure!(code == codes::METHOD, "expected METHOD but read {code}");
            self.read_method()
        };

        Ok(match UniffiTraitDiscriminants::from(code)? {
            UniffiTraitDiscriminants::Debug => UniffiTraitMetadata::Debug {
                fmt: read_metadata_method()?,
            },
            UniffiTraitDiscriminants::Display => UniffiTraitMetadata::Display {
                fmt: read_metadata_method()?,
            },
            UniffiTraitDiscriminants::Eq => UniffiTraitMetadata::Eq {
                eq: read_metadata_method()?,
                ne: read_metadata_method()?,
            },
            UniffiTraitDiscriminants::Hash => UniffiTraitMetadata::Hash {
                hash: read_metadata_method()?,
            },
        })
    }

    fn read_callback_interface(&mut self) -> Result<CallbackInterfaceMetadata> {
        Ok(CallbackInterfaceMetadata {
            module_path: self.read_string()?,
            name: self.read_string()?,
        })
    }

    fn read_trait_method(&mut self) -> Result<TraitMethodMetadata> {
        let module_path = self.read_string()?;
        let trait_name = self.read_string()?;
        let index = self.read_u32()?;
        let name = self.read_string()?;
        let is_async = self.read_bool()?;
        let inputs = self.read_inputs()?;
        let (return_type, throws) = self.read_return_type()?;
        Ok(TraitMethodMetadata {
            module_path,
            trait_name,
            index,
            name,
            is_async,
            inputs,
            return_type,
            throws,
            takes_self_by_arc: false, // not emitted by macros
            checksum: self.calc_checksum(),
        })
    }

    fn read_fields(&mut self) -> Result<Vec<FieldMetadata>> {
        let len = self.read_u8()?;
        (0..len)
            .map(|_| {
                let name = self.read_string()?;
                let ty = self.read_type()?;
                let default = self.read_default(&name, &ty)?;
                Ok(FieldMetadata { name, ty, default })
            })
            .collect()
    }

    fn read_variants(&mut self) -> Result<Vec<VariantMetadata>> {
        let len = self.read_u8()?;
        (0..len)
            .map(|_| {
                Ok(VariantMetadata {
                    name: self.read_string()?,
                    fields: self.read_fields()?,
                })
            })
            .collect()
    }

    fn read_flat_variants(&mut self) -> Result<Vec<VariantMetadata>> {
        let len = self.read_u8()?;
        (0..len)
            .map(|_| {
                Ok(VariantMetadata {
                    name: self.read_string()?,
                    fields: vec![],
                })
            })
            .collect()
    }

    fn read_inputs(&mut self) -> Result<Vec<FnParamMetadata>> {
        let len = self.read_u8()?;
        (0..len)
            .map(|_| {
                Ok(FnParamMetadata {
                    name: self.read_string()?,
                    ty: self.read_type()?,
                    // not emitted by macros
                    by_ref: false,
                    optional: false,
                    default: None,
                })
            })
            .collect()
    }

    fn calc_checksum(&self) -> Option<u16> {
        let bytes_read = self.initial_data.len() - self.buf.len();
        let metadata_buf = &self.initial_data[..bytes_read];
        Some(checksum_metadata(metadata_buf))
    }

    fn read_default(&mut self, name: &str, ty: &Type) -> Result<Option<LiteralMetadata>> {
        let has_default = self.read_bool()?;
        if !has_default {
            return Ok(None);
        }

        let literal_kind = self.read_u8()?;
        Ok(Some(match literal_kind {
            codes::LIT_STR => {
                ensure!(
                    matches!(ty, Type::String),
                    "field {name} of type {ty:?} can't have a default value of type string"
                );
                LiteralMetadata::String(self.read_string()?)
            }
            codes::LIT_INT => {
                let base10_digits = self.read_string()?;
                macro_rules! parse_int {
                    ($ty:ident, $variant:ident) => {
                        LiteralMetadata::$variant(
                            base10_digits
                                .parse::<$ty>()
                                .with_context(|| format!("parsing default for field {name}"))?
                                .into(),
                            Radix::Decimal,
                            ty.to_owned(),
                        )
                    };
                }

                match ty {
                    Type::UInt8 => parse_int!(u8, UInt),
                    Type::Int8 => parse_int!(i8, Int),
                    Type::UInt16 => parse_int!(u16, UInt),
                    Type::Int16 => parse_int!(i16, Int),
                    Type::UInt32 => parse_int!(u32, UInt),
                    Type::Int32 => parse_int!(i32, Int),
                    Type::UInt64 => parse_int!(u64, UInt),
                    Type::Int64 => parse_int!(i64, Int),
                    _ => {
                        bail!("field {name} of type {ty:?} can't have a default value of type integer");
                    }
                }
            }
            codes::LIT_FLOAT => match ty {
                Type::Float32 | Type::Float64 => {
                    LiteralMetadata::Float(self.read_string()?, ty.to_owned())
                }
                _ => {
                    bail!("field {name} of type {ty:?} can't have a default value of type float");
                }
            },
            codes::LIT_BOOL => LiteralMetadata::Boolean(self.read_bool()?),
            codes::LIT_NULL => LiteralMetadata::Null,
            _ => bail!("Unexpected literal kind code: {literal_kind:?}"),
        }))
    }
}<|MERGE_RESOLUTION|>--- conflicted
+++ resolved
@@ -4,11 +4,7 @@
 
 use crate::metadata::{checksum_metadata, codes};
 use crate::*;
-<<<<<<< HEAD
 use anyhow::{bail, ensure, Context, Result};
-=======
-use anyhow::{bail, Context, Result};
->>>>>>> 80e6ad22
 
 pub fn read_metadata(data: &[u8]) -> Result<Metadata> {
     MetadataReader::new(data).read_metadata()
@@ -44,6 +40,7 @@
             codes::NAMESPACE => NamespaceMetadata {
                 crate_name: self.read_string()?,
                 name: self.read_string()?,
+                docstring: None,
             }
             .into(),
             codes::UDL_FILE => UdlFile {
@@ -209,6 +206,7 @@
             inputs,
             return_type,
             throws,
+            docstring: None,
             checksum: self.calc_checksum(),
         })
     }
@@ -236,6 +234,7 @@
             inputs,
             throws,
             checksum: self.calc_checksum(),
+            docstring: None,
         })
     }
 
@@ -256,6 +255,7 @@
             throws,
             takes_self_by_arc: false, // not emitted by macros
             checksum: self.calc_checksum(),
+            docstring: None,
         })
     }
 
@@ -264,6 +264,7 @@
             module_path: self.read_string()?,
             name: self.read_string()?,
             fields: self.read_fields()?,
+            docstring: None,
         })
     }
 
@@ -280,6 +281,7 @@
             module_path,
             name,
             variants,
+            docstring: None,
         })
     }
 
@@ -294,6 +296,7 @@
             module_path: self.read_string()?,
             name: self.read_string()?,
             imp: ObjectImpl::from_is_trait(self.read_bool()?),
+            docstring: None,
         })
     }
 
@@ -326,6 +329,7 @@
         Ok(CallbackInterfaceMetadata {
             module_path: self.read_string()?,
             name: self.read_string()?,
+            docstring: None,
         })
     }
 
@@ -348,6 +352,7 @@
             throws,
             takes_self_by_arc: false, // not emitted by macros
             checksum: self.calc_checksum(),
+            docstring: None,
         })
     }
 
@@ -358,7 +363,12 @@
                 let name = self.read_string()?;
                 let ty = self.read_type()?;
                 let default = self.read_default(&name, &ty)?;
-                Ok(FieldMetadata { name, ty, default })
+                Ok(FieldMetadata {
+                    name,
+                    ty,
+                    default,
+                    docstring: None,
+                })
             })
             .collect()
     }
@@ -370,6 +380,7 @@
                 Ok(VariantMetadata {
                     name: self.read_string()?,
                     fields: self.read_fields()?,
+                    docstring: None,
                 })
             })
             .collect()
@@ -382,6 +393,7 @@
                 Ok(VariantMetadata {
                     name: self.read_string()?,
                     fields: vec![],
+                    docstring: None,
                 })
             })
             .collect()
